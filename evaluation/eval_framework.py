#!/usr/bin/env python
# coding: utf-8

import os
from typing import List, Any, Optional
import numpy as np
import pandas as pd
import random
import pytz
from tqdm import tqdm
from datetime import datetime, timedelta, date
from watttime import WattTimeHistorical, WattTimeForecast, WattTimeOptimizer
import math
from typing import Union

from evaluation.config import TZ_DICTIONARY

import watttime.optimizer.alg.optCharger as optC
import watttime.optimizer_v0.alg.optCharger as optC_v0
import watttime.optimizer.alg.moer as Moer

username = os.getenv("WATTTIME_USER")
password = os.getenv("WATTTIME_PASSWORD")

start = "2024-02-15 00:00Z"
end = "2024-02-16 00:00Z"
distinct_date_list = [
    pd.Timestamp(date) for date in pd.date_range(start, end, freq="d").values
]


def intervalize_power_rate(kW_value: float, convert_to_MWh=True) -> float:
    """
    Calculate the energy used in an interval from a power rate in kilowatts
    This will return a value in units of MWh by default.
    If convert_to_MWh is false, it will convert to kWh units instead.
    """
    five_min_rate = kW_value / 12
    if convert_to_MWh:
        five_min_rate = five_min_rate / 1000
    return five_min_rate


def convert_to_utc(local_time_str, local_tz_str):
    """
    Convert a time expressed in any local time to UTC.

    Parameters:
    -----------
    local_time_str : str
        The local time as a pd.Timestamp.
    local_tz_str : str
        The timezone of the local time as a string, e.g., 'America/New_York'.

    Returns:
    --------
    str
        The time in UTC as a datetime object in the format 'YYYY-MM-DD HH:MM:SS'.

    Example:
    --------
    >>> convert_to_utc(pd.Timestamp('2023-08-29 14:30:00'), 'America/New_York')
    '2023-08-29 18:30:00'
    """
    local_time = datetime.strptime(
        local_time_str.strftime("%Y-%m-%d %H:%M:%S"), "%Y-%m-%d %H:%M:%S"
    )
    local_tz = pytz.timezone(local_tz_str)
    local_time = local_tz.localize(local_time)
    return local_time.astimezone(pytz.utc)


def generate_random_session_start_time(
    date, start_hour: str = "17:00:00", end_hour: str = "21:00:00"
):
    """
    Generate a random datetime on the given date, uniformly distributed between two times.

    Parameters:
    -----------
    date : datetime.date
        The date for which to generate the random time.
    start_hour: string
        The earliest possible random start time generated. Formatted as HH:MM:SS.
    end_hour:
        The latest possible random start time generated. Formatted as HH:MM:SS.

    Returns:
    --------
    datetime
        A datetime object representing the generated random time on the given date.

    Example:
    --------
    >>> generate_random_session_start_time(datetime.date(2023, 8, 29),"17:00:00","21:00:00")
    datetime.datetime(2023, 8, 29, 19, 45, 30)  # Example output
    """
    start_time = datetime.combine(
        date, datetime.strptime(start_hour, "%H:%M:%S").time()
    )
    end_time = datetime.combine(date, datetime.strptime(end_hour, "%H:%M:%S").time())
    total_seconds = int((end_time - start_time).total_seconds())
    random_seconds = random.randint(0, total_seconds)
    random_datetime = start_time + timedelta(seconds=random_seconds)
    return random_datetime


def generate_random_session_end_time(random_start_time, mean, stddev):
    """
    Adds a number of seconds drawn from a normal distribution to the given datetime.

    Parameters:
    -----------
    random_start_time : datetime
        The initial plug-in time.
    mean : float
        The mean of the normal distribution for generating random seconds.
    stddev : float
        The standard deviation of the normal distribution for generating random seconds.

    Returns:
    --------
    pd.Timestamp
        The new datetime after adding the random seconds.

    Example:
    --------
    >>> plug_time = datetime(2023, 8, 29, 19, 0, 0)
    >>> generate_random_session_end_time(random_start_time, 3600, 900)
    Timestamp('2023-08-29 20:01:23.456789')  # Example output
    """
    random_seconds = abs(np.random.normal(loc=mean, scale=stddev))
    random_timedelta = timedelta(seconds=random_seconds)
    new_datetime = random_start_time + random_timedelta
    if not isinstance(new_datetime, pd.Timestamp):
        new_datetime = pd.Timestamp(new_datetime)
    return new_datetime


def generate_synthetic_user_data(
    distinct_date_list: List[Any],
    max_percent_capacity: float = 0.95,
    user_charge_tolerance: float = 0.8,
    power_output_efficiency: float = 0.75,
    average_battery_starting_capacity: float = 0.2,
    start_hour="17:00:00",
    end_hour="21:00:00",
<<<<<<< HEAD
    power_output_max_rates = [11, 7.4, 22]
=======
>>>>>>> 113c5770
) -> pd.DataFrame:
    """
    Generate synthetic user data for electric vehicle charging sessions.

    This function creates a DataFrame with synthetic data for EV charging sessions,
    including plug-in times, unplug times, initial charge, and other relevant metrics.

    Parameters:
    -----------
    distinct_date_list : List[Any]
        A list of distinct dates for which to generate charging sessions.
    max_percent_capacity : float, optional
        The maximum percentage of battery capacity to charge to (default is 0.95).
    average_battery_starting_capacity: float
        The average percent charged at session start.
    user_charge_tolerance : float, optional
        The minimum acceptable charge percentage for users (default is 0.8).
    power_output_efficiency : float, optional
        The efficiency of power output (default is 0.75).
    start_hour: string
        The earliest possible random start time generated. Formatted as HH:MM:SS.
    end_hour:
        The latest possible random start time generated. Formatted as HH:MM:SS.

    Returns:
    --------
    pd.DataFrame
        A DataFrame containing synthetic user data for EV charging sessions.
    """

    power_output_efficiency = round(random.uniform(0.5, 0.9), 3)
    power_output_max_rate = random.choice(power_output_max_rates) * power_output_efficiency
    rate_per_second = np.divide(power_output_max_rate, 3600)
    total_capacity = round(random.uniform(21, 123))
    mean_length_charge = round(random.uniform(20000, 30000))
    std_length_charge = round(random.uniform(6800, 8000))

    # print(
    #   f"working on user with {total_capacity} total_capacity, {power_output_max_rate} rate of charge, and ({mean_length_charge/3600},{std_length_charge/3600}) charging behavior."
    # )

    # This generates a dataset with a unique date per user
    user_df = (
        pd.DataFrame(distinct_date_list, columns=["distinct_dates"])
        .sort_values(by="distinct_dates")
        .copy()
    )

    # Unique user type given by the convo of 4 variables.
    user_df["user_type"] = (
        "r"
        + str(power_output_max_rate)
        + "_tc"
        + str(total_capacity)
        + "_avglc"
        + str(mean_length_charge)
        + "_sdlc"
        + str(std_length_charge)
    )

    user_df["session_start_time"] = user_df["distinct_dates"].apply(
        generate_random_session_start_time, args=(start_hour, end_hour)
    )
    user_df["session_end_time"] = user_df["session_start_time"].apply(
        lambda x: generate_random_session_end_time(
            x, mean_length_charge, std_length_charge
        )
    )

    # Another random parameter, this time at the session level, 
    # it's the initial charge of the battery as a percentage.
    user_df["initial_charge"] = user_df.apply(
        lambda _: random.uniform(average_battery_starting_capacity, 0.6), axis=1
    )
    user_df["total_seconds_to_95"] = user_df["initial_charge"].apply(
        lambda x: total_capacity
        * (max_percent_capacity - x)
        / power_output_max_rate
        * 3600
    )

    # What time will the battery reach 95%
    user_df["full_charge_time"] = user_df["session_start_time"] + pd.to_timedelta(
        user_df["total_seconds_to_95"], unit="s"
    )
    user_df["length_of_session_in_seconds"] = (
        user_df.session_end_time - user_df.session_start_time
    ) / pd.Timedelta(seconds=1)

    # what happened first? did the user unplug or did it reach 95%
    user_df["charged_kWh_actual"] = user_df[
        ["total_seconds_to_95", "length_of_session_in_seconds"]
    ].min(axis=1) * (rate_per_second)
    user_df["final_perc_charged"] = user_df.charged_kWh_actual.apply(
        lambda x: x / total_capacity
    )
    user_df["final_perc_charged"] = user_df.final_perc_charged + user_df.initial_charge
    user_df["final_charge_time"] = user_df[
        ["full_charge_time", "session_end_time"]
    ].min(axis=1)
    user_df["uncharged"] = np.where(user_df["final_perc_charged"] < 0.80, True, False)
    user_df["total_capacity"] = total_capacity
    user_df["power_output_rate"] = power_output_max_rate

    user_df["total_intervals_plugged_in"] = (
        user_df["length_of_session_in_seconds"] / 300
    )  # number of seconds in 5 minutes
    user_df["charge_MWh_needed"] = (
        user_df["total_capacity"] * (0.95 - user_df["initial_charge"]) / 1000
    )
    user_df["charged_MWh_actual"] = user_df["charged_kWh_actual"] / 1000
    user_df["MWh_fraction"] = user_df["power_output_rate"].apply(intervalize_power_rate)

    return user_df


def execute_synth_data_process(
    distinct_date_list: List[Any], number_of_users: int = 1000, **kwargs
):
    """
    Execute the synthetic data generation process for multiple users.

    This function generates synthetic charging data for a specified number of users
    across the given distinct dates.

    Parameters:
    -----------
    distinct_date_list : List[Any]
        A list of distinct dates for which to generate charging sessions.
    number_of_users : int, optional
        The number of users to generate data for (default is 1000).

    Returns:
    --------
    pd.DataFrame
        A concatenated DataFrame containing synthetic data for all users.
    """
    dfs = []
    for i in tqdm(range(number_of_users)):
        df_temp = generate_synthetic_user_data(
            distinct_date_list=distinct_date_list, **kwargs
        )
        dfs.append(df_temp)
    df_all = pd.concat(dfs)
    df_all.reset_index(inplace=True)
    return df_all


def add_one_day(date):
    """
    Add one day to the given datetime object.

    Parameters:
    -----------
    date : datetime
        The datetime object to which one day will be added.

    Returns:
    --------
    datetime
        A new datetime object with one day added.
    """
    return date + timedelta(days=1)


def get_date_from_week_and_day(year, week_number, day_number):
    """
    Return the date corresponding to the year, week number, and day number provided.

    This function calculates the date based on the ISO week date system. It assumes
    the first week of the year is the first week that fully starts that year, and
    the last week of the year can spill into the next year.

    Parameters:
    -----------
    year : int
        The year for which to calculate the date.
    week_number : int
        The week number (1-52).
    day_number : int
        The day number (1-7 where 1 is Monday).

    Returns:
    --------
    datetime.date
        The corresponding date as a datetime.date object.

    Notes:
    ------
    The function checks that all returned dates are before today and cannot
    return dates in the future.
    """
    # Calculate the first day of the year
    first_day_of_year = date(year, 1, 1)

    # Calculate the first Monday of the eyar (ISO calendar)
    first_monday = first_day_of_year + timedelta(
        days=(7 - first_day_of_year.isoweekday()) + 1
    )

    # Calculate the target date
    target_date = first_monday + timedelta(weeks=week_number - 1, days=day_number - 1)

    # if the first day of the year is Monday, adjust the target date
    if first_day_of_year.isoweekday() == 1:
        target_date -= timedelta(days=7)

    return target_date


def generate_random_dates(year):
    """
    Generate a list containing two random dates from each week in the given year.

    Parameters:
    -----------
    year : int
        The year for which to generate the random dates.

    Returns:
    --------
    list
        A list of dates, with two random dates from each week of the specified year.
    """
    random_dates = []
    for i in range(1, 53):
        days = random.sample(range(1, 8), 2)
        days.sort()
        random_dates.append(get_date_from_week_and_day(year, i, days[0]))
        random_dates.append(get_date_from_week_and_day(year, i, days[1]))
    random_dates = [date for date in random_dates if date < date.today()]
    random_dates = remove_duplicates(random_dates)

    return random_dates


def remove_duplicates(input_list):
    """
    Remove duplicate items from a list while maintaining the order of the first occurrences.

    Parameters:
    -----------
    input_list : list
        List of items that may contain duplicates.

    Returns:
    --------
    list
        A new list with duplicates removed, maintaining the order of first occurrences.
    """
    seen = set()
    output_list = []
    for item in input_list:
        if item not in seen:
            seen.add(item)
            output_list.append(item)
    return output_list


def get_timezone_from_dict(key, dictionary=TZ_DICTIONARY):
    """
    Retrieve the timezone value from the dictionary based on the given key.

    Parameters:
    -----------
    key : str
        The key whose corresponding timezone value is to be retrieved.
    dictionary : dict, optional
        The dictionary from which to retrieve the value (default is TZ_DICTIONARY).

    Returns:
    --------
    str or None
        The timezone value corresponding to the given key if it exists, otherwise None.
    """
    return dictionary.get(key)


# Get per-row historical fcsts at 'plug in time'
def get_historical_fcst_data(session_start_time, horizon, region):
    """
    Retrieve historical forecast data for a specific plug-in time, horizon, and region.

    Parameters:
    -----------
    session_start_time : datetime
        The time at which the EV was plugged in.
    horizon : int
        The number of hours to forecast ahead.
    region : str
        The region for which to retrieve the forecast data.

    Returns:
    --------
    pd.DataFrame
        A DataFrame containing historical forecast data.
    """

    time_zone = get_timezone_from_dict(region)
    session_start_time = pd.Timestamp(convert_to_utc(session_start_time, time_zone))
    horizon = math.ceil(horizon / 12)

    hist_data = WattTimeForecast(username, password)
    return hist_data.get_historical_forecast_pandas(
        start=session_start_time - pd.Timedelta(minutes=5),
        end=session_start_time,
        horizon_hours=horizon,
        region=region,
    )


def get_historical_actual_data(session_start_time, horizon, region):
    """
    Retrieve historical actual data for a specific plug-in time, horizon, and region.

    Parameters:
    -----------
    session_start_time : datetime
        The time at which the EV was plugged in.
    horizon : int
        The number of hours to retrieve data for.
    region : str
        The region for which to retrieve the actual data.

    Returns:
    --------
    pd.DataFrame
        A DataFrame containing historical actual data.
    """

    time_zone = get_timezone_from_dict(region)
    session_start_time = pd.Timestamp(convert_to_utc(session_start_time, time_zone))
    horizon = math.ceil(horizon / 12)

    hist_data = WattTimeHistorical(username, password)
    return hist_data.get_historical_pandas(
        start=session_start_time - pd.Timedelta(minutes=5),
        end=session_start_time + pd.Timedelta(hours=horizon),
        region=region,
    )


# Set up OptCharger based on moer fcsts and get info on projected schedule
def get_schedule_and_cost(
    charge_rate_per_window, charge_needed, total_time_horizon, moer_data, asap=False
):
    """
    Generate an optimal charging schedule and associated cost based on MOER forecasts.

    Parameters:
    -----------
    charge_rate_per_window : int
        The charge rate per time window.
    charge_needed : int
        The total charge needed.
    total_time_horizon : int
        The total time horizon for scheduling.
    moer_data : pd.DataFrame
        MOER (Marginal Operating Emissions Rate) forecast data.
    asap : bool, optional
        Whether to charge as soon as possible (default is False).

    Returns:
    --------
    OptCharger
        An OptCharger object containing the optimal charging schedule and cost.
    """
    charger = optC_v0.OptCharger(
        charge_rate_per_window
    )  # charge rate needs to be an int
    moer = Moer.Moer(moer_data["value"])

    charger.fit(
        totalCharge=charge_needed,  # also currently an int value
        totalTime=total_time_horizon,
        moer=moer,
        asap=asap,
    )
    return charger

def get_time_needed(
    total_capacity_kWh: float,
    usage_power_kW: Union[float, pd.DataFrame],
    initial_capacity_fraction: float,
    max_capacity_fraction: float = 0.95,
) -> int:
    """
    Get the number of minutes needed to charge

    Parameters:
    -----------
    total_capacity_kWh : float
        The total capcity of the battery in kilowatts hours
    usage_power_kW : float or pd.DataFrame
        the charging rate in kW, either constant (float)
        or variable charging curve (DataFrame) 
    initial_capacity_fraction : float
        The battery capacity when it is plugged in,
        as a fraction of total capacity
    max_capacity_fraction : float
        The percentage of capacity at which we stop charging.
        Defaults to 95% 

    Returns:
    --------
    int
        The number of minutes that the battery needs to charge for 

    Notes:
    ------
    This is then able to be fed into get_schedule_and_cost_api
    as the time_needed parameter
    """
    needed_kWh = (max_capacity_fraction - initial_capacity_fraction) * total_capacity_kWh

    if isinstance(usage_power_kW, float):
        needed_minutes = math.ceil(needed_kWh / usage_power_kW * 60)
    
    elif isinstance(usage_power_kW, pd.DataFrame):
        OPT_INTERVAL = 5 # units: minutes
        df = usage_power_kW.copy()
        df["kWh_per_interval"] = df["power_kw"] / 60 * OPT_INTERVAL
        df["kWh_cumsum"] = df["kWh_per_interval"].cumsum()
        if df["kWh_cumsum"].max() < needed_kWh:
            needed_minutes = df["time"].max() + OPT_INTERVAL
        else:
            needed_minutes = df[df["kWh_cumsum"] > needed_kWh]["time"].values[0] + OPT_INTERVAL

    else:
        raise ValueError(f"usage_power_kW should be type float or DataFrame but got {type(usage_power_kW)}")

    return needed_minutes

# Set up OptCharger based on moer fcsts and get info on projected schedule
def get_schedule_and_cost_api(
    usage_power_kw,
    time_needed,
    total_time_horizon,
    moer_data,
    optimization_method="sophisticated",
    charge_per_interval: list = []
):
    """
    Generate an optimal charging schedule and associated cost using WattTimeOptimizer.

    Parameters:
    -----------
    usage_power_kw : float or pd.Series
        The power usage in kilowatts.
    time_needed : float
        The time needed for charging in minutes.
    total_time_horizon : int
        The total time horizon for scheduling in number of intervalss.
    moer_data : pd.DataFrame
        MOER (Marginal Operating Emissions Rate) forecast data.
    optimization_method : str, optional
        The optimization method to use (default is "sophisticated").

    Returns:
    --------
    pd.DataFrame
        A DataFrame containing the optimal usage plan.

    Notes:
    ------
    This function uses the WattTimeOptimizer to generate an optimal charging schedule.
    It prints a warning if the resulting emissions are 0.0 lb of CO2e.
    """
    wt_opt = WattTimeOptimizer(username, password)
    usage_window_start = pd.to_datetime(moer_data["point_time"].iloc[0])
    usage_window_end = pd.to_datetime(
        moer_data["point_time"].iloc[total_time_horizon - 1]
    )

    # if we need to charge for more minutes than given in between
    # plugin time and plugout then we charge for the entire period 
    time_needed = min(time_needed, total_time_horizon * wt_opt.OPT_INTERVAL)

    dp_usage_plan = wt_opt.get_optimal_usage_plan(
        region=None,
        usage_window_start=usage_window_start,
        usage_window_end=usage_window_end,
        usage_time_required_minutes=time_needed,
        usage_power_kw=usage_power_kw,
        optimization_method=optimization_method,
        moer_data_override=moer_data,
        charge_per_interval= charge_per_interval
    )



    if dp_usage_plan["emissions_co2e_lb"].sum() == 0.0:
        print(
            "Warning using 0.0 lb of CO2e:",
            usage_power_kw,
            usage_power_kw,
            time_needed,
            dp_usage_plan["usage"].sum(),
        )

    return dp_usage_plan


def get_total_emission(moer, schedule):
    x = np.array(schedule).flatten()
<<<<<<< HEAD
    return np.dot(moer[: x.shape[0]], x)

def create_car_model_feature(car):
    if random.random()<= 0.5:
        car == 'chevy'
    else:
        car == 'tesla'
    return car

=======
    return np.dot(moer[: x.shape[0]], x)
>>>>>>> 113c5770
<|MERGE_RESOLUTION|>--- conflicted
+++ resolved
@@ -145,10 +145,7 @@
     average_battery_starting_capacity: float = 0.2,
     start_hour="17:00:00",
     end_hour="21:00:00",
-<<<<<<< HEAD
     power_output_max_rates = [11, 7.4, 22]
-=======
->>>>>>> 113c5770
 ) -> pd.DataFrame:
     """
     Generate synthetic user data for electric vehicle charging sessions.
@@ -654,16 +651,4 @@
 
 def get_total_emission(moer, schedule):
     x = np.array(schedule).flatten()
-<<<<<<< HEAD
-    return np.dot(moer[: x.shape[0]], x)
-
-def create_car_model_feature(car):
-    if random.random()<= 0.5:
-        car == 'chevy'
-    else:
-        car == 'tesla'
-    return car
-
-=======
-    return np.dot(moer[: x.shape[0]], x)
->>>>>>> 113c5770
+    return np.dot(moer[: x.shape[0]], x)