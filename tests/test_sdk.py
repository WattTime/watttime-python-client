--- conflicted
+++ resolved
@@ -159,12 +159,6 @@
 class TestWattTimeHistorical(unittest.TestCase):
     def setUp(self):
         self.historical = WattTimeHistorical(rate_limit=1)
-<<<<<<< HEAD
-
-    def tearDown(self):
-        self.historical.session.close()
-=======
->>>>>>> ae0b0b2d
 
     def tearDown(self):
         self.historical.session.close()
@@ -281,10 +275,6 @@
     def tearDown(self):
         self.historical.session.close()
 
-<<<<<<< HEAD
-    # @pytest.mark.skip("TODO - flaky")
-=======
->>>>>>> ae0b0b2d
     def test_get_historical_jsons_3_months_multithreaded(self):
         start = "2024-01-01 00:00Z"
         end = "2024-03-31 00:00Z"
@@ -362,11 +352,7 @@
 
 class TestWattTimeForecast(unittest.TestCase):
     def setUp(self):
-<<<<<<< HEAD
-        self.forecast = WattTimeForecast(rate_limit=1)
-=======
         self.forecast = WattTimeForecast(rate_limit=1, multithreaded=False)
->>>>>>> ae0b0b2d
 
     def tearDown(self):
         self.forecast.session.close()
@@ -467,13 +453,9 @@
 
 class TestWattTimeForecastMultithreaded(unittest.TestCase):
     def setUp(self):
-<<<<<<< HEAD
-        self.forecast = WattTimeForecast(multithreaded=True, rate_limit=1)
-=======
         self.forecast = WattTimeForecast(
             multithreaded=True, rate_limit=1, worker_count=2
         )
->>>>>>> ae0b0b2d
 
     def tearDown(self):
         self.forecast.session.close()
