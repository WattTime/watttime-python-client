import unittest
import unittest.mock as mock
from unittest.mock import patch
from datetime import datetime, timedelta, date
from dateutil.parser import parse
from pytz import timezone, UTC
import os
from watttime import (
    WattTimeBase,
    WattTimeHistorical,
    WattTimeMyAccess,
    WattTimeForecast,
    WattTimeMaps,
    WattTimeMarginalFuelMix,
)
from pathlib import Path
import pytest

import pandas as pd

REGION = "CAISO_NORTH"


def mocked_register(*args, **kwargs):
    url = args[0]

    class MockResponse:
        def __init__(self, json_data, status_code):
            self.json_data = json_data
            self.status_code = status_code

        def json(self):
            return self.json_data

        def raise_for_status(self):
            assert self.status_code == 200

    if (
        (url == "https://api.watttime.org/register")
        & (kwargs["json"]["email"] == os.getenv("WATTTIME_EMAIL"))
        & (kwargs["json"]["username"] == os.getenv("WATTTIME_USER"))
        & (kwargs["json"]["password"] == os.getenv("WATTTIME_PASSWORD"))
    ):
        return MockResponse(
            {"ok": "User created", "user": kwargs["json"]["username"]}, 200
        )
    else:
        raise MockResponse({"error": "Failed to create user"}, 400)


class TestWattTimeBase(unittest.TestCase):
    def setUp(self):
<<<<<<< HEAD
        """Create both single-threaded and multi-threaded instances."""
        self.base = WattTimeBase(multithreaded=False, rate_limit=2)
        self.base_mt = WattTimeBase(multithreaded=True, rate_limit=2)
=======
        self.base = WattTimeBase(rate_limit=2)  # rate limit is used by tests

    def tearDown(self):
        self.base.session.close()
>>>>>>> 16e15d12

    def test_login_with_real_api(self):
        self.base._login()
        assert self.base.token is not None
        assert self.base.token_valid_until > datetime.now()

    @patch("time.sleep", return_value=None)
    def test_apply_rate_limit(self, mock_sleep):
        """Test _apply_rate_limit (single-threaded) triggers sleep when rate limit is exceeded."""
        # Set up a scenario with more requests than allowed:
        # Our rate_limit is 2, so with 3 prior requests all within the past second, we expect a wait.
        self.base._last_request_times = [0, 0.2, 0.3]
        # Use a current timestamp such that all three are within the last 1 second.
        ts = 0.5
        self.base._apply_rate_limit(ts)
        # Expect sleep to be called with: wait_time = 1.0 - (ts - earliest_timestamp) = 1.0 - (0.5 - 0) = 0.5 seconds.
        mock_sleep.assert_called_with(0.5)

    def test_parse_dates_with_string(self):
        start = "2022-01-01"
        end = "2022-01-31"

        parsed_start, parsed_end = self.base._parse_dates(start, end)

        self.assertIsInstance(parsed_start, datetime)
        self.assertIsInstance(parsed_end, datetime)
        self.assertEqual(parsed_start, datetime(2022, 1, 1, tzinfo=UTC))
        self.assertEqual(parsed_end, datetime(2022, 1, 31, tzinfo=UTC))

    def test_parse_dates_with_datetime(self):
        # Case 1: User provides a string with no timezone
        start_str = "2022-01-01"
        end_str = "2022-01-31"
        parsed_start, parsed_end = self.base._parse_dates(start_str, end_str)
        self.assertIsInstance(parsed_start, datetime)
        self.assertEqual(parsed_start.tzinfo, UTC)
        self.assertIsInstance(parsed_end, datetime)
        self.assertEqual(parsed_end.tzinfo, UTC)

        # Case 2: User provides a string with non-UTC timezone
        start_str = "2022-01-01 12:00:00+02:00"
        end_str = "2022-01-31 12:00:00+02:00"
        parsed_start, parsed_end = self.base._parse_dates(start_str, end_str)
        self.assertIsInstance(parsed_start, datetime)
        self.assertEqual(parsed_start.tzinfo, UTC)
        self.assertIsInstance(parsed_end, datetime)
        self.assertEqual(parsed_end.tzinfo, UTC)

        # Case 3: User provides a string with UTC timezone
        start_str = "2022-01-01 12:00:00Z"
        end_str = "2022-01-31 12:00:00Z"
        parsed_start, parsed_end = self.base._parse_dates(start_str, end_str)
        self.assertIsInstance(parsed_start, datetime)
        self.assertEqual(parsed_start.tzinfo, UTC)
        self.assertIsInstance(parsed_end, datetime)
        self.assertEqual(parsed_end.tzinfo, UTC)

        # Case 4: User provides a datetime with no timezone
        start_dt = datetime(2022, 1, 1)
        end_dt = datetime(2022, 1, 31)
        parsed_start, parsed_end = self.base._parse_dates(start_dt, end_dt)
        self.assertIsInstance(parsed_start, datetime)
        self.assertEqual(parsed_start.tzinfo, UTC)
        self.assertIsInstance(parsed_end, datetime)
        self.assertEqual(parsed_end.tzinfo, UTC)

        # Case 5: User provides a datetime with non-UTC timezone
        start_dt = datetime(2022, 1, 1, tzinfo=timezone("US/Eastern"))
        end_dt = datetime(2022, 1, 31, tzinfo=timezone("US/Eastern"))
        parsed_start, parsed_end = self.base._parse_dates(start_dt, end_dt)
        self.assertIsInstance(parsed_start, datetime)
        self.assertEqual(parsed_start.tzinfo, UTC)
        self.assertIsInstance(parsed_end, datetime)
        self.assertEqual(parsed_end.tzinfo, UTC)

        # Case 6: User provides a datetime with UTC timezone
        start_dt = datetime(2022, 1, 1, tzinfo=UTC)
        end_dt = datetime(2022, 1, 31, tzinfo=UTC)
        parsed_start, parsed_end = self.base._parse_dates(start_dt, end_dt)
        self.assertIsInstance(parsed_start, datetime)
        self.assertEqual(parsed_start.tzinfo, UTC)
        self.assertIsInstance(parsed_end, datetime)
        self.assertEqual(parsed_end.tzinfo, UTC)

    @mock.patch("watttime.requests.Session.post", side_effect=mocked_register)
    def test_mock_register(self, mock_post):
        resp = self.base.register(email=os.getenv("WATTTIME_EMAIL"))
        self.assertEqual(len(mock_post.call_args_list), 1)


class TestWattTimeHistorical(unittest.TestCase):
    def setUp(self):
<<<<<<< HEAD
        self.historical = WattTimeHistorical()
        self.historical_mt = WattTimeHistorical(multithreaded=True)
=======
        self.historical = WattTimeHistorical(rate_limit=5)

    def tearDown(self):
        self.historical.session.close()
>>>>>>> 16e15d12

    def test_get_historical_jsons_3_months(self):
        start = "2022-01-01 00:00Z"
        end = "2022-03-31 00:00Z"
        jsons = self.historical.get_historical_jsons(start, end, REGION)

        self.assertIsInstance(jsons, list)
        self.assertGreaterEqual(len(jsons), 1)
        self.assertIsInstance(jsons[0], dict)

    def test_get_historical_jsons_3_months_multithreaded(self):
        start = "2022-01-01 00:00Z"
        end = "2022-12-31 00:00Z"
        jsons = self.historical_mt.get_historical_jsons(start, end, REGION)

        self.assertIsInstance(jsons, list)
        self.assertGreaterEqual(len(jsons), 1)
        self.assertIsInstance(jsons[0], dict)

    def test_get_historical_jsons_1_week(self):
        start = "2022-01-01 00:00Z"
        end = "2022-01-07 00:00Z"
        jsons = self.historical.get_historical_jsons(start, end, REGION)

        self.assertIsInstance(jsons, list)
        self.assertGreaterEqual(len(jsons), 1)
        self.assertIsInstance(jsons[0], dict)

    def test_get_historical_jsons_signal_types(self):
        start = "2023-01-01 00:00Z"
        end = "2023-01-07 00:00Z"
        signal_types = ["co2_moer", "co2_aoer", "health_damage"]
        for signal_type in signal_types:
            if signal_type == "co2_aoer":
                region = "CAISO"
            else:
                region = REGION
            jsons = self.historical.get_historical_jsons(
                start, end, region, signal_type=signal_type
            )
            self.assertIsInstance(jsons, list)
            self.assertGreaterEqual(len(jsons), 1)
            self.assertIsInstance(jsons[0], dict)
            self.assertEqual(jsons[0]["meta"]["signal_type"], signal_type)
            self.assertEqual(jsons[0]["meta"]["region"], region)

    def test_get_historical_pandas(self):
        start = datetime.now() - timedelta(days=7)
        end = datetime.now()
        df = self.historical.get_historical_pandas(start, end, REGION)

        self.assertIsInstance(df, pd.DataFrame)
        self.assertGreaterEqual(len(df), 1)
        self.assertIn("point_time", df.columns)
        self.assertIn("value", df.columns)

    def test_get_historical_pandas_meta(self):
        start = datetime.now() - timedelta(days=7)
        end = datetime.now()
        df = self.historical.get_historical_pandas(
            start, end, REGION, include_meta=True
        )

        self.assertIsInstance(df, pd.DataFrame)
        self.assertGreaterEqual(len(df), 1)
        self.assertIn("point_time", df.columns)
        self.assertIn("value", df.columns)
        self.assertIn("meta", df.columns)

        assert pd.api.types.is_datetime64_any_dtype(df["point_time"].dtype)

    def test_get_historical_csv(self):
        start = parse("2022-01-01 00:00Z")
        end = parse("2022-01-02 00:00Z")
        self.historical.get_historical_csv(start, end, REGION)

        fp = (
            Path.home()
            / "watttime_historical_csvs"
            / f"{REGION}_co2_moer_{start.date()}_{end.date()}.csv"
        )
        assert fp.exists()
        fp.unlink()

    def test_multi_model_range(self):
        """If model is not specified, we should only return the most recent model data"""
        myaccess = WattTimeMyAccess()
        access = myaccess.get_access_pandas()
        access = access.loc[
            (access["signal_type"] == "co2_moer") & (access["region"] == REGION)
        ].sort_values("model", ascending=False)
        assert len(access) > 1

        # start request one month before data_start of most recent model
        start = access["data_start"].values[0] - pd.Timedelta(days=30)
        end = access["data_start"].values[0] + pd.Timedelta(days=30)
        df = self.historical.get_historical_pandas(
            start, end, REGION, include_meta=True
        )

        # should not span into an older model
        self.assertEqual(df.iloc[0]["meta"]["model"]["date"], access.iloc[0]["model"])

        self.assertEqual(df.iloc[-1]["meta"]["model"]["date"], access.iloc[0]["model"])

        # first point_time should be data_start from my-acces
        self.assertAlmostEqual(
            df.iloc[0]["point_time"],
            access.iloc[0]["data_start"].tz_localize("UTC"),
            delta=pd.Timedelta(days=1),
        )


class TestWattTimeHistoricalMultiThreaded(unittest.TestCase):

    def setUp(self):
        self.historical = WattTimeHistorical(multithreaded=True, rate_limit=5)

    def tearDown(self):
        self.historical.session.close()

    @pytest.mark.skip("TODO - flaky")
    def test_get_historical_jsons_3_months_multithreaded(self):
        start = "2022-01-01 00:00Z"
        end = "2022-03-31 00:00Z"
        jsons = self.historical.get_historical_jsons(start, end, REGION)

        self.assertIsInstance(jsons, list)
        self.assertGreaterEqual(len(jsons), 1)
        self.assertIsInstance(jsons[0], dict)


class TestWattTimeMyAccess(unittest.TestCase):
    def setUp(self):
        self.access = WattTimeMyAccess()

    def tearDown(self):
        self.access.session.close()

    def test_access_json_structure(self):
        json = self.access.get_access_json()
        self.assertIsInstance(json, dict)
        self.assertIn("signal_types", json)
        self.assertIn("regions", json["signal_types"][0])
        self.assertIn("signal_type", json["signal_types"][0])
        self.assertIn("region", json["signal_types"][0]["regions"][0])
        self.assertIn("region_full_name", json["signal_types"][0]["regions"][0])
        self.assertIn("parent", json["signal_types"][0]["regions"][0])
        self.assertIn(
            "data_point_period_seconds", json["signal_types"][0]["regions"][0]
        )
        self.assertIn("endpoints", json["signal_types"][0]["regions"][0])
        self.assertIn("endpoint", json["signal_types"][0]["regions"][0]["endpoints"][0])
        self.assertIn("models", json["signal_types"][0]["regions"][0]["endpoints"][0])
        self.assertIn(
            "model", json["signal_types"][0]["regions"][0]["endpoints"][0]["models"][0]
        )
        self.assertIn(
            "data_start",
            json["signal_types"][0]["regions"][0]["endpoints"][0]["models"][0],
        )
        self.assertIn(
            "train_start",
            json["signal_types"][0]["regions"][0]["endpoints"][0]["models"][0],
        )
        self.assertIn(
            "train_end",
            json["signal_types"][0]["regions"][0]["endpoints"][0]["models"][0],
        )
        self.assertIn(
            "type", json["signal_types"][0]["regions"][0]["endpoints"][0]["models"][0]
        )

    def test_access_pandas(self):
        df = self.access.get_access_pandas()
        self.assertIsInstance(df, pd.DataFrame)
        self.assertGreaterEqual(len(df), 1)
        self.assertIn("signal_type", df.columns)
        self.assertIn("region", df.columns)
        self.assertIn("region_name", df.columns)
        self.assertIn("endpoint", df.columns)
        self.assertIn("model", df.columns)
        self.assertIn("data_start", df.columns)
        self.assertIn("train_start", df.columns)
        self.assertIn("train_end", df.columns)
        self.assertIn("type", df.columns)
        self.assertGreaterEqual(len(df), 1)

        assert pd.api.types.is_datetime64_any_dtype(df["data_start"])
        assert pd.api.types.is_datetime64_any_dtype(df["train_start"])
        assert pd.api.types.is_datetime64_any_dtype(df["train_end"])


class TestWattTimeForecast(unittest.TestCase):
    def setUp(self):
        self.forecast = WattTimeForecast(rate_limit=5)

    def tearDown(self):
        self.forecast.session.close()

    def test_get_current_json(self):
        json = self.forecast.get_forecast_json(region=REGION)

        self.assertIsInstance(json, dict)
        self.assertIn("meta", json)
        self.assertEqual(len(json["data"]), 288)
        self.assertIn("point_time", json["data"][0])

    def test_get_current_pandas(self):
        df = self.forecast.get_forecast_pandas(region=REGION)

        self.assertIsInstance(df, pd.DataFrame)
        self.assertGreaterEqual(len(df), 1)
        self.assertIn("point_time", df.columns)
        self.assertIn("value", df.columns)

    def test_historical_forecast_jsons(self):
        start = "2024-01-01 00:00Z"
        end = "2024-01-07 00:00Z"
        json_list = self.forecast.get_historical_forecast_json(
            start, end, region=REGION
        )
        first_json = json_list[0]
        self.assertIsInstance(json_list, list)
        self.assertIn("meta", first_json)
        self.assertEqual(len(first_json["data"]), 288)
        self.assertIn("generated_at", first_json["data"][0])

    def test_historical_forecast_json_list(self):
        list_of_dates = [date(2024, 1, 1), date(2024, 2, 1), date(2024, 3, 1)]
        json_list = self.forecast.get_historical_forecast_json_list(
            list_of_dates, region=REGION
        )

        # Expect one JSON response per date provided.
        self.assertIsInstance(json_list, list)
        self.assertEqual(len(json_list), len(list_of_dates))

        # Verify the structure of each JSON response.
        for j in json_list:
            self.assertIsInstance(j, dict)
            self.assertIn("meta", j)
            self.assertIn("data", j)
            # If data is returned, check for the expected fields.
            if j["data"]:
                self.assertIn("generated_at", j["data"][0])

        gen_ats = set([parse(j["data"][0]["generated_at"]).date() for j in json_list])
        assert gen_ats == set(list_of_dates)

    def test_historical_forecast_pandas(self):
        start = "2023-01-01 00:00Z"
        end = "2023-01-03 00:00Z"
        df = self.forecast.get_historical_forecast_pandas(start, end, region=REGION)
        self.assertIsInstance(df, pd.DataFrame)
        self.assertGreaterEqual(len(df), 1)
        self.assertIn("point_time", df.columns)
        self.assertIn("value", df.columns)
        self.assertIn("generated_at", df.columns)

    def test_historical_forecast_pandas_list(self):
        """
        Test the new method get_historical_forecast_pandas_list which accepts a list of dates.
        """
        list_of_dates = [date(2024, 1, 1), date(2024, 2, 1)]
        df = self.forecast.get_historical_forecast_pandas_list(
            list_of_dates, region=REGION
        )
        self.assertIsInstance(df, pd.DataFrame)
        self.assertGreaterEqual(len(df), 1)
        self.assertIn("point_time", df.columns)
        self.assertIn("value", df.columns)
        self.assertIn("generated_at", df.columns)

    def test_horizon_hours(self):
        json = self.forecast.get_forecast_json(region=REGION, horizon_hours=0)
        self.assertIsInstance(json, dict)
        self.assertIn("meta", json)
        self.assertEqual(len(json["data"]), 1)
        self.assertIn("point_time", json["data"][0])

        json2 = self.forecast.get_forecast_json(region=REGION, horizon_hours=24)
        self.assertIsInstance(json2, dict)
        self.assertIn("meta", json2)
        self.assertEqual(len(json2["data"]), 288)
        self.assertIn("point_time", json2["data"][0])

        json3 = self.forecast.get_forecast_json(region=REGION, horizon_hours=72)
        self.assertIsInstance(json3, dict)
        self.assertIn("meta", json3)
        self.assertEqual(len(json3["data"]), 864)
        self.assertIn("point_time", json3["data"][0])


class TestWattTimeForecastMultithreaded(unittest.TestCase):

    def setUp(self):
        self.forecast = WattTimeForecast(multithreaded=True, rate_limit=5)

    def tearDown(self):
        self.forecast.session.close()

    def test_historical_forecast_jsons_multithreaded(self):
        start = "2024-01-01 00:00Z"
        end = "2024-01-14 00:00Z"
        json_list = self.forecast.get_historical_forecast_json(
            start, end, region=REGION
        )
        first_json = json_list[0]
        self.assertIsInstance(json_list, list)
        self.assertIn("meta", first_json)
        self.assertEqual(len(first_json["data"]), 288)
        self.assertIn("generated_at", first_json["data"][0])


class TestWattTimeMaps(unittest.TestCase):
    def setUp(self):
        self.maps = WattTimeMaps()

    def tearDown(self):
        self.maps.session.close()

    def test_get_maps_json_moer(self):
        moer = self.maps.get_maps_json(signal_type="co2_moer")
        self.assertEqual(moer["type"], "FeatureCollection")
        self.assertEqual(moer["meta"]["signal_type"], "co2_moer")
        self.assertGreater(
            parse(moer["meta"]["last_updated"]), parse("2023-01-01 00:00Z")
        )
        self.assertGreater(len(moer["features"]), 100)  # 172 as of 2023-12-01

    def test_get_maps_json_aoer(self):
        aoer = self.maps.get_maps_json(signal_type="co2_aoer")
        self.assertEqual(aoer["type"], "FeatureCollection")
        self.assertEqual(aoer["meta"]["signal_type"], "co2_aoer")
        self.assertGreater(
            parse(aoer["meta"]["last_updated"]), parse("2023-01-01 00:00Z")
        )
        self.assertGreater(len(aoer["features"]), 50)  # 87 as of 2023-12-01

    def test_get_maps_json_health(self):
        health = self.maps.get_maps_json(signal_type="health_damage")
        self.assertEqual(health["type"], "FeatureCollection")
        self.assertEqual(health["meta"]["signal_type"], "health_damage")
        self.assertGreater(
            parse(health["meta"]["last_updated"]), parse("2022-01-01 00:00Z")
        )
        self.assertGreater(len(health["features"]), 100)  # 114 as of 2023-12-01

    def test_region_from_loc(self):
        region = self.maps.region_from_loc(
            latitude=39.7522, longitude=-105.0, signal_type="co2_moer"
        )
        self.assertEqual(region["region"], "PSCO")
        self.assertEqual(region["region_full_name"], "Public Service Co of Colorado")
        self.assertEqual(region["signal_type"], "co2_moer")


class TestWattTimeMarginalFuelMix(unittest.TestCase):
    def setUp(self):
        self.fuel_mix = WattTimeMarginalFuelMix()

    def test_fuel_mix_jsons(self):
        start = "2024-01-01 00:00Z"
        end = "2024-01-07 00:00Z"
        fm = self.fuel_mix.get_fuel_mix_jsons(start=start, end=end, region=REGION)

        self.assertIsInstance(fm, list)
        self.assertIsInstance(fm[0], dict)
        self.assertIn("data", fm[0])
        self.assertIn("meta", fm[0])
        self.assertIsInstance(fm[0]["data"], list)
        self.assertIsInstance(fm[0]["data"][0], dict)
        self.assertIn("point_time", fm[0]["data"][0])
        self.assertIn("values", fm[0]["data"][0])
        self.assertIsInstance(fm[0]["data"][0]["values"], list)
        self.assertIsInstance(fm[0]["data"][0]["values"][0], dict)
        self.assertIn("fuel_type", fm[0]["data"][0]["values"][0])
        self.assertIn("value", fm[0]["data"][0]["values"][0])
        self.assertGreaterEqual(len(fm[0]["data"]), 12 * 24 * 5)
        self.assertIn("warnings", fm[0]["meta"])
        self.assertIn("model", fm[0]["meta"])
        self.assertEqual("marginal_fuel_mix", fm[0]["meta"]["signal_type"])
        self.assertEqual("proportion", fm[0]["meta"]["units"])
        self.assertEqual(REGION, fm[0]["meta"]["region"])

    def test_fuel_mix_pandas(self):
        start = "2024-01-01 00:00Z"
        end = "2024-01-07 00:00Z"
        df = self.fuel_mix.get_fuel_mix_pandas(start=start, end=end, region=REGION)
        self.assertIsInstance(df, pd.DataFrame)
        self.assertGreaterEqual(len(df), 12 * 24 * 5)
        self.assertIn("gas", df.columns)
        self.assertEqual("point_time", df.index.name)
        assert df.index.is_monotonic_increasing
        assert all(df.sum(axis="columns") == 1.0)
        
    @patch.object(WattTimeMarginalFuelMix, "_fetch_data", side_effect=RuntimeError("403 Client Error: Forbidden"))
    def test_get_fuel_mix_jsons_handles_403(self, mock_fetch_data):
        start = "2024-01-01 00:00Z"
        end = "2024-01-07 00:00Z"

        result = self.fuel_mix.get_fuel_mix_jsons(start=start, end=end, region=REGION)

        self.assertEqual(result, [])
        mock_fetch_data.assert_called_once()
        # TODO: test for logging here once we use log rather than print in api.py
        


if __name__ == "__main__":
    unittest.main()<|MERGE_RESOLUTION|>--- conflicted
+++ resolved
@@ -50,16 +50,10 @@
 
 class TestWattTimeBase(unittest.TestCase):
     def setUp(self):
-<<<<<<< HEAD
-        """Create both single-threaded and multi-threaded instances."""
-        self.base = WattTimeBase(multithreaded=False, rate_limit=2)
-        self.base_mt = WattTimeBase(multithreaded=True, rate_limit=2)
-=======
         self.base = WattTimeBase(rate_limit=2)  # rate limit is used by tests
 
     def tearDown(self):
         self.base.session.close()
->>>>>>> 16e15d12
 
     def test_login_with_real_api(self):
         self.base._login()
@@ -152,15 +146,10 @@
 
 class TestWattTimeHistorical(unittest.TestCase):
     def setUp(self):
-<<<<<<< HEAD
-        self.historical = WattTimeHistorical()
-        self.historical_mt = WattTimeHistorical(multithreaded=True)
-=======
         self.historical = WattTimeHistorical(rate_limit=5)
 
     def tearDown(self):
         self.historical.session.close()
->>>>>>> 16e15d12
 
     def test_get_historical_jsons_3_months(self):
         start = "2022-01-01 00:00Z"
