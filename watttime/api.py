import os
import time
import threading
import time
from datetime import date, datetime, timedelta, time as dt_time
from functools import cache
from pathlib import Path
from typing import Any, Dict, List, Literal, Optional, Tuple, Union
from concurrent.futures import ThreadPoolExecutor, as_completed

import pandas as pd
import requests
from dateutil.parser import parse
from pytz import UTC


class WattTimeBase:
    url_base = "https://api.watttime.org"

    def __init__(
        self,
        username: Optional[str] = None,
        password: Optional[str] = None,
        multithreaded: bool = False,
        rate_limit: int = 10,
    ):
        """
        Initializes a new instance of the class.

        Parameters:
            username (Optional[str]): The username to use for authentication. If not provided, the value will be retrieved from the environment variable "WATTTIME_USER".
            password (Optional[str]): The password to use for authentication. If not provided, the value will be retrieved from the environment variable "WATTTIME_PASSWORD".
        """

        # This only applies to the current session, is not stored persistently
        if username and not os.getenv("WATTTIME_USER"):
            os.environ["WATTTIME_USER"] = username
        if password and not os.getenv("WATTTIME_PASSWORD"):
            os.environ["WATTTIME_PASSWORD"] = password

        # Accessing attributes will raise exception if variables are not set
        _ = self.password
        _ = self.username

        self.token = None
        self.headers = None
        self.token_valid_until = None

<<<<<<< HEAD
    @property
    def password(self):
        password = os.getenv("WATTTIME_PASSWORD")
        if not password:
            raise ValueError(
                "WATTTIME_PASSWORD env variable is not set."
                + "Please set this variable, or pass in a password upon initialization,"
                + "which will store it as a variable only for the current session"
            )
        return password

    @property
    def username(self):
        username = os.getenv("WATTTIME_USER")
        if not username:
            raise ValueError(
                "WATTTIME_USER env variable is not set."
                + "Please set this variable, or pass in a username upon initialization,"
                + "which will store it as a variable only for the current session"
            )
        return username
=======
        self.multithreaded = multithreaded
        self.rate_limit = rate_limit
        self._last_request_times = []

        if self.multithreaded:
            self._rate_limit_lock = (
                threading.Lock()
            )  # prevent multiple threads from modifying _last_request_times simultaneously
            self._rate_limit_condition = threading.Condition(self._rate_limit_lock)
>>>>>>> 425c2e31

    def _login(self):
        """
        Login to the WattTime API, which provides a JWT valid for 30 minutes

        Raises:
            Exception: If the login fails and the credentials are incorrect.
        """

        url = f"{self.url_base}/login"
        rsp = requests.get(
            url,
            auth=requests.auth.HTTPBasicAuth(self.username, self.password),
            timeout=20,
        )
        rsp.raise_for_status()
        self.token = rsp.json().get("token", None)
        self.token_valid_until = datetime.now() + timedelta(minutes=30)
        if not self.token:
            raise Exception("failed to log in, double check your credentials")
        self.headers = {"Authorization": "Bearer " + self.token}

    def _is_token_valid(self) -> bool:
        if not self.token_valid_until:
            return False
        return self.token_valid_until > datetime.now()

    def _parse_dates(
        self, start: Union[str, datetime], end: Union[str, datetime]
    ) -> Tuple[datetime, datetime]:
        """
        Parse the given start and end dates.

        Args:
            start (Union[str, datetime]): The start date to parse. It can be either a string or a datetime object.
            end (Union[str, datetime]): The end date to parse. It can be either a string or a datetime object.

        Returns:
            Tuple[datetime, datetime]: A tuple containing the parsed start and end dates as datetime objects.
        """
        if isinstance(start, str):
            start = parse(start)
        if isinstance(end, str):
            end = parse(end)

        if start.tzinfo:
            start = start.astimezone(UTC)
        else:
            start = start.replace(tzinfo=UTC)

        if end.tzinfo:
            end = end.astimezone(UTC)
        else:
            end = end.replace(tzinfo=UTC)

        return start, end

    def _get_chunks(
        self, start: datetime, end: datetime, chunk_size: timedelta = timedelta(days=30)
    ) -> List[Tuple[datetime, datetime]]:
        """
        Generate a list of tuples representing chunks of time within a given time range.

        Args:
            start (datetime): The start datetime of the time range.
            end (datetime): The end datetime of the time range.
            chunk_size (timedelta, optional): The size of each chunk. Defaults to timedelta(days=30).

        Returns:
            List[Tuple[datetime, datetime]]: A list of tuples representing the chunks of time.
        """
        chunks = []
        while start < end:
            chunk_end = min(end, start + chunk_size)
            chunks.append((start, chunk_end))
            start = chunk_end

        # API response is inclusive, avoid overlap in chunks
        chunks = [(s, e - timedelta(minutes=5)) for s, e in chunks[0:-1]] + [chunks[-1]]
        return chunks

    def register(self, email: str, organization: Optional[str] = None) -> None:
        """
        Register a user with the given email and organization.

        Parameters:
            email (str): The email of the user.
            organization (Optional[str], optional): The organization the user belongs to. Defaults to None.

        Returns:
            None: An error will be raised if registration was unsuccessful.
        """

        url = f"{self.url_base}/register"
        params = {
            "username": self.username,
            "password": self.password,
            "email": email,
            "org": organization,
        }

        rsp = requests.post(url, json=params, timeout=20)
        rsp.raise_for_status()
        print(
            f"Successfully registered {self.username}, please check {email} for a verification email"
        )

    @cache
    def region_from_loc(
        self,
        latitude: Union[str, float],
        longitude: Union[str, float],
        signal_type: Optional[
            Literal["co2_moer", "co2_aoer", "health_damage"]
        ] = "co2_moer",
    ) -> Dict[str, str]:
        """
        Retrieve the region information based on the given latitude and longitude.

        Args:
            latitude (Union[str, float]): The latitude of the location.
            longitude (Union[str, float]): The longitude of the location.
            signal_type (Optional[Literal["co2_moer", "co2_aoer", "health_damage"]], optional):
                The type of signal to be used for the region classification.
                Defaults to "co2_moer".

        Returns:
            Dict[str, str]: A dictionary containing the region information with keys "region" and "region_full_name".
        """
        url = f"{self.url_base}/v3/region-from-loc"
        params = {
            "latitude": str(latitude),
            "longitude": str(longitude),
            "signal_type": signal_type,
        }
        j = self._make_rate_limited_request(url, params=params)
        return j

    def _make_rate_limited_request(self, url: str, params: Dict[str, Any]) -> Dict:
        """
        Makes a single API request while respecting the rate limit.
        """
        if not self._is_token_valid() or not self.headers:
            self._login()

        ts = time.time()

        # apply rate limiting by either sleeping (single thread) or
        # waiting on a condition ()
        if self.multithreaded:
            with self._rate_limit_condition:
                self._apply_rate_limit(ts)
        else:
            self._apply_rate_limit(ts)

        try:
            rsp = requests.get(url, headers=self.headers, params=params)
            rsp.raise_for_status()
            j = rsp.json()
        except requests.exceptions.RequestException as e:
            raise RuntimeError(
                f"API Request Failed: {e}\nURL: {url}\nParams: {params}"
            ) from e

        if j.get("meta", {}).get("warnings"):
            print("Warnings Returned: %s | Response: %s", params, j["meta"])

        self._last_request_meta = j.get("meta", {})

        return j

    def _apply_rate_limit(self, ts: float):
        """
        Rate limiting not allowing more than self.rate_limit requests per second.

        This is applied by checking is `self._last_request_times` has more than self.rate_limit entries.
        If so, it will wait until the oldest entry is older than 1 second.

        If multithreading, waiting is achieved by setting a "condition" on the thread.
        If single threading, we sleep for the remaining time.
        """
        self._last_request_times = [t for t in self._last_request_times if ts - t < 1.0]

        if len(self._last_request_times) >= self.rate_limit:
            earliest_request_age = ts - self._last_request_times[0]
            wait_time = 1.0 - earliest_request_age
            if wait_time > 0:
                if self.multithreaded:
                    self._rate_limit_condition.wait(timeout=wait_time)
                else:
                    time.sleep(wait_time)

        self._last_request_times.append(time.time())

        if self.multithreaded:
            self._rate_limit_condition.notify_all()

    def _fetch_data(
        self,
        url: str,
        param_chunks: Union[Dict[str, Any], List[Dict[str, Any]]],
    ) -> List[Dict]:
        """
        Base method for fetching data without multithreading.
        If you are making a single request, you can call _make_rate_limited_request directly.
        This class is suited for making a series of requests in a for loop, with
        varying `param_chunks`.
        """

        if isinstance(param_chunks, dict):
            param_chunks = [param_chunks]

        responses = []
        if self.multithreaded:
            with ThreadPoolExecutor(max_workers=10) as executor:
                futures = {
                    executor.submit(
                        self._make_rate_limited_request, url, params
                    ): params
                    for params in param_chunks
                }

                for future in as_completed(futures):
                    responses.append(future.result())
        else:
            for params in param_chunks:
                rsp = self._make_rate_limited_request(url, params)
                responses.append(rsp)

        return responses


class WattTimeHistorical(WattTimeBase):
    def get_historical_jsons(
        self,
        start: Union[str, datetime],
        end: Union[str, datetime],
        region: str,
        signal_type: Optional[
            Literal["co2_moer", "co2_aoer", "health_damage"]
        ] = "co2_moer",
        model: Optional[Union[str, date]] = None,
    ) -> List[dict]:
        """
        Base function to scrape historical data, returning a list of .json responses.

        Args:
            start (datetime): inclusive start, with a UTC timezone.
            end (datetime): inclusive end, with a UTC timezone.
            region (str): string, accessible through the /my-access endpoint, or use the free region (CAISO_NORTH)
            signal_type (str, optional): one of ['co2_moer', 'co2_aoer', 'health_damage']. Defaults to "co2_moer".
            model (Optional[Union[str, date]], optional): Optionally provide a model, used for versioning models.
                Defaults to None.

        Raises:
            Exception: Scraping failed for some reason

        Returns:
            List[dict]: A list of dictionary representations of the .json response object
        """
        url = "{}/v3/historical".format(self.url_base)
        params = {"region": region, "signal_type": signal_type}

        start, end = self._parse_dates(start, end)
        chunks = self._get_chunks(start, end)

        # No model will default to the most recent model version available
        if model is not None:
            params["model"] = model

        param_chunks = [{**params, "start": c[0], "end": c[1]} for c in chunks]
        responses = self._fetch_data(url, param_chunks)

        # the API should not let this happen, but ensure for sanity
        unique_models = set([r["meta"]["model"]["date"] for r in responses])
        chosen_model = model or max(unique_models)
        if len(unique_models) > 1:
            responses = [
                r for r in responses if r["meta"]["model"]["date"] == chosen_model
            ]

        return responses

    def get_historical_pandas(
        self,
        start: Union[str, datetime],
        end: Union[str, datetime],
        region: str,
        signal_type: Optional[
            Literal["co2_moer", "co2_aoer", "health_damage"]
        ] = "co2_moer",
        model: Optional[Union[str, date]] = None,
        include_meta: bool = False,
    ):
        """
        Return a pd.DataFrame with point_time, and values.

        Args:
            See .get_hist_jsons() for shared arguments.
            include_meta (bool, optional): adds additional columns to the output dataframe,
                containing the metadata information. Note that metadata is returned for each API response,
                not for each point_time.

        Returns:
            pd.DataFrame: _description_
        """
        responses = self.get_historical_jsons(start, end, region, signal_type, model)
        df = pd.json_normalize(
            responses, record_path="data", meta=["meta"] if include_meta else []
        )

        df["point_time"] = pd.to_datetime(df["point_time"])

        return df

    def get_historical_csv(
        self,
        start: Union[str, datetime],
        end: Union[str, datetime],
        region: str,
        signal_type: Optional[
            Literal["co2_moer", "co2_aoer", "health_damage"]
        ] = "co2_moer",
        model: Optional[Union[str, date]] = None,
    ):
        """
        Retrieves historical data from a specified start date to an end date and saves it as a CSV file.
        CSV naming scheme is like "CAISO_NORTH_co2_moer_2022-01-01_2022-01-07.csv"

        Args:
            start (Union[str, datetime]): The start date for retrieving historical data. It can be a string in the format "YYYY-MM-DD" or a datetime object.
            end (Union[str, datetime]): The end date for retrieving historical data. It can be a string in the format "YYYY-MM-DD" or a datetime object.
            region (str): The region for which historical data is requested.
            signal_type (Optional[Literal["co2_moer", "co2_aoer", "health_damage"]]): The type of signal for which historical data is requested. Default is "co2_moer".
            model (Optional[Union[str, date]]): The date of the model for which historical data is requested. It can be a string in the format "YYYY-MM-DD" or a date object. Default is None.

        Returns:
            None, results are saved to a csv file in the user's home directory.
        """
        df = self.get_historical_pandas(start, end, region, signal_type, model)

        out_dir = Path.home() / "watttime_historical_csvs"
        out_dir.mkdir(exist_ok=True)

        start, end = self._parse_dates(start, end)
        fp = out_dir / f"{region}_{signal_type}_{start.date()}_{end.date()}.csv"
        df.to_csv(fp, index=False)
        print(f"file written to {fp}")


class WattTimeMyAccess(WattTimeBase):
    def get_access_json(self) -> Dict:
        """
        Retrieves the my-access/ JSON from the API, which provides information on
        the signal_types, regions, endpoints, and models that you have access to.

        Returns:
            Dict: The access JSON as a dictionary.

        Raises:
            Exception: If the token is not valid.
        """
        url = "{}/v3/my-access".format(self.url_base)
        return self._make_rate_limited_request(url, params={})

    def get_access_pandas(self) -> pd.DataFrame:
        """
        Retrieves my-access data from a JSON source and returns it as a pandas DataFrame.

        Returns:
            pd.DataFrame: A DataFrame containing access data with the following columns:
                - signal_type: The type of signal.
                - region: The abbreviation of the region.
                - region_name: The full name of the region.
                - endpoint: The endpoint.
                - model: The date identifier of the model.
                - Any additional columns from the model_dict.
        """
        j = self.get_access_json()
        out = []
        for sig_dict in j["signal_types"]:
            for reg_dict in sig_dict["regions"]:
                for end_dict in reg_dict["endpoints"]:
                    for model_dict in end_dict["models"]:
                        out.append(
                            {
                                "signal_type": sig_dict["signal_type"],
                                "region": reg_dict["region"],
                                "region_name": reg_dict["region_full_name"],
                                "endpoint": end_dict["endpoint"],
                                **model_dict,
                            }
                        )

        out = pd.DataFrame(out)
        out = out.assign(
            data_start=pd.to_datetime(out["data_start"]),
            train_start=pd.to_datetime(out["train_start"]),
            train_end=pd.to_datetime(out["train_end"]),
        )

        return out


class WattTimeForecast(WattTimeBase):
    def _parse_historical_forecast_json(
        self, json_list: List[Dict[str, Any]]
    ) -> pd.DataFrame:
        """
        Parses the JSON response from the historical forecast API into a pandas DataFrame.

        Args:
            json_list (List[Dict[str, Any]]): A list of JSON responses from the API.

        Returns:
            pd.DataFrame: A pandas DataFrame containing the parsed historical forecast data.
        """
        out = pd.DataFrame()
        for json in json_list:
            for entry in json.get("data", []):
                _df = pd.json_normalize(entry, record_path=["forecast"])
                _df = _df.assign(generated_at=pd.to_datetime(entry["generated_at"]))
                out = pd.concat([out, _df], ignore_index=True)
        return out

    def get_forecast_json(
        self,
        region: str,
        signal_type: Optional[
            Literal["co2_moer", "co2_aoer", "health_damage"]
        ] = "co2_moer",
        model: Optional[Union[str, date]] = None,
        horizon_hours: int = 24,
    ) -> Dict:
        """
        Retrieves the most recent forecast data in JSON format based on the given region, signal type, and model date.
        This endpoint does not accept start and end as parameters, it only returns the most recent data!
        To access historical data, use the /v3/forecast/historical endpoint.
        https://docs.watttime.org/#tag/GET-Forecast/operation/get_historical_forecast_v3_forecast_historical_get

        Args:
            region (str): The region for which forecast data is requested.
            signal_type (str, optional): The type of signal to retrieve forecast data for. Defaults to "co2_moer".
                Valid options are "co2_moer", "co2_aoer", and "health_damage".
            model (str or date, optional): The date of the model version to use for the forecast data.
                If not provided, the most recent model version will be used.
            horizon_hours (int, optional): The number of hours to forecast. Defaults to 24. Minimum of 0 provides a "nowcast" created with the forecast, maximum of 72.

        Returns:
            List[dict]: A list of dictionaries representing the forecast data in JSON format.
        """
        params = {
            "region": region,
            "signal_type": signal_type,
            "horizon_hours": horizon_hours,
        }

        # No model will default to the most recent model version available
        if model is not None:
            params["model"] = model

        url = "{}/v3/forecast".format(self.url_base)
        return self._make_rate_limited_request(url, params)

    def get_forecast_pandas(
        self,
        region: str,
        signal_type: Optional[
            Literal["co2_moer", "co2_aoer", "health_damage"]
        ] = "co2_moer",
        model: Optional[Union[str, date]] = None,
        include_meta: bool = False,
        horizon_hours: int = 24,
    ) -> pd.DataFrame:
        """
        Return a pd.DataFrame with point_time, and values.

        Args:
            See .get_forecast_json() for shared arguments.
            include_meta (bool, optional): adds additional columns to the output dataframe,
                containing the metadata information. Note that metadata is returned for each API response,
                not for each point_time.

        Returns:
            pd.DataFrame: _description_
        """
        j = self.get_forecast_json(region, signal_type, model, horizon_hours)
        return pd.json_normalize(
            j, record_path="data", meta=["meta"] if include_meta else []
        )

    def get_historical_forecast_json(
        self,
        start: Union[str, datetime],
        end: Union[str, datetime],
        region: str,
        signal_type: Optional[
            Literal["co2_moer", "co2_aoer", "health_damage"]
        ] = "co2_moer",
        model: Optional[Union[str, date]] = None,
        horizon_hours: int = 24,
    ) -> List[Dict[str, Any]]:
        url = f"{self.url_base}/v3/forecast/historical"
        params = {
            "region": region,
            "signal_type": signal_type,
            "horizon_hours": horizon_hours,
        }

        start, end = self._parse_dates(start, end)
        chunks = self._get_chunks(start, end, chunk_size=timedelta(days=1))

        if model is not None:
            params["model"] = model

        param_chunks = [{**params, "start": c[0], "end": c[1]} for c in chunks]
        return self._fetch_data(url, param_chunks)

    def get_historical_forecast_json_list(
        self,
        list_of_dates: List[date],
        region: str,
        signal_type: Optional[
            Literal["co2_moer", "co2_aoer", "health_damage"]
        ] = "co2_moer",
        model: Optional[Union[str, date]] = None,
        horizon_hours: int = 24,
    ) -> List[Dict[str, Any]]:
        """
        Fetches historical forecast data for a list of specific dates.

        Args:
            list_of_dates (List[date]): A list of dates to retrieve historical forecasts for.
            region (str): The region for which the forecast is needed.
            signal_type (Optional[str]): The type of signal ("co2_moer", "co2_aoer", or "health_damage").
            model (Optional[Union[str, date]]): Model version or date.
            horizon_hours (int): Forecast horizon in hours.

        Returns:
            List[Dict[str, Any]]: A list of JSON responses for each requested date.
        """

        url = f"{self.url_base}/v3/forecast/historical"
        params = {
            "region": region,
            "signal_type": signal_type,
            "horizon_hours": horizon_hours,
        }

        if model is not None:
            params["model"] = model

        param_chunks = [
            # add timezone to dates
            {
                **params,
                "start": datetime.combine(d, dt_time(0, 0)).isoformat() + "Z",
                "end": datetime.combine(d, dt_time(23, 59)).isoformat() + "Z",
            }
            for d in list_of_dates
        ]
        return self._fetch_data(url, param_chunks)

    def get_historical_forecast_pandas(
        self,
        start: Union[str, datetime],
        end: Union[str, datetime],
        region: str,
        signal_type: Optional[
            Literal["co2_moer", "co2_aoer", "health_damage"]
        ] = "co2_moer",
        model: Optional[Union[str, date]] = None,
        horizon_hours: int = 24,
    ) -> pd.DataFrame:
        """
        Retrieves the historical forecast data as a pandas DataFrame.

        Args:
            start (Union[str, datetime]): The start date or datetime for the historical forecast.
            end (Union[str, datetime]): The end date or datetime for the historical forecast.
            region (str): The region for which the historical forecast data is retrieved.
            signal_type (Optional[str]): The type of signal for the historical forecast data.
            model (Optional[Union[str, date]]): The model date for the historical forecast data.
            horizon_hours (int): The number of hours to forecast.

        Returns:
            pd.DataFrame: A pandas DataFrame containing the historical forecast data.
        """
        json_list = self.get_historical_forecast_json(
            start, end, region, signal_type, model, horizon_hours
        )
        return self._parse_historical_forecast_json(json_list)

    def get_historical_forecast_pandas_list(
        self,
        list_of_dates: List[date],
        region: str,
        signal_type: Optional[
            Literal["co2_moer", "co2_aoer", "health_damage"]
        ] = "co2_moer",
        model: Optional[Union[str, date]] = None,
        horizon_hours: int = 24,
    ) -> pd.DataFrame:
        """
        Retrieves the historical forecast data for a list of specific dates as a pandas DataFrame.

        Args:
            list_of_dates (List[date]): A list of dates to retrieve historical forecasts for.
            region (str): The region for which the forecast is needed.
            signal_type (Optional[str]): The type of signal.
            model (Optional[Union[str, date]]): The model version or date.
            horizon_hours (int): Forecast horizon in hours.

        Returns:
            pd.DataFrame: A pandas DataFrame containing the historical forecast data.
        """
        json_list = self.get_historical_forecast_json_list(
            list_of_dates, region, signal_type, model, horizon_hours
        )
        return self._parse_historical_forecast_json(json_list)


class WattTimeMaps(WattTimeBase):
    def get_maps_json(
        self,
        signal_type: Optional[
            Literal["co2_moer", "co2_aoer", "health_damage"]
        ] = "co2_moer",
    ):
        """
        Retrieves JSON data for the maps API.

        Args:
            signal_type (Optional[str]): The type of signal to retrieve data for.
                Valid options are "co2_moer", "co2_aoer", and "health_damage".
                Defaults to "co2_moer".

        Returns:
            dict: The JSON response from the API.
        """

        url = "{}/v3/maps".format(self.url_base)
        params = {"signal_type": signal_type}
        return self._make_rate_limited_request(url, params)<|MERGE_RESOLUTION|>--- conflicted
+++ resolved
@@ -46,7 +46,16 @@
         self.headers = None
         self.token_valid_until = None
 
-<<<<<<< HEAD
+        self.multithreaded = multithreaded
+        self.rate_limit = rate_limit
+        self._last_request_times = []
+
+        if self.multithreaded:
+            self._rate_limit_lock = (
+                threading.Lock()
+            )  # prevent multiple threads from modifying _last_request_times simultaneously
+            self._rate_limit_condition = threading.Condition(self._rate_limit_lock)
+
     @property
     def password(self):
         password = os.getenv("WATTTIME_PASSWORD")
@@ -68,18 +77,7 @@
                 + "which will store it as a variable only for the current session"
             )
         return username
-=======
-        self.multithreaded = multithreaded
-        self.rate_limit = rate_limit
-        self._last_request_times = []
-
-        if self.multithreaded:
-            self._rate_limit_lock = (
-                threading.Lock()
-            )  # prevent multiple threads from modifying _last_request_times simultaneously
-            self._rate_limit_condition = threading.Condition(self._rate_limit_lock)
->>>>>>> 425c2e31
-
+      
     def _login(self):
         """
         Login to the WattTime API, which provides a JWT valid for 30 minutes
