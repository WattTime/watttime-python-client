from datetime import datetime, timedelta, date
from dateutil.parser import parse
from pytz import timezone, UTC
from typing import List, Tuple, Dict, Union, Optional, Literal, Any
import os
import time
from pathlib import Path
from functools import cache

import requests
import pandas as pd


class WattTimeBase:
    url_base = "https://api.watttime.org"

    def __init__(self, username: Optional[str] = None, password: Optional[str] = None):
        """
        Initializes a new instance of the class.

        Parameters:
            username (Optional[str]): The username to use for authentication. If not provided, the value will be retrieved from the environment variable "WATTTIME_USER".
            password (Optional[str]): The password to use for authentication. If not provided, the value will be retrieved from the environment variable "WATTTIME_PASSWORD".
        """
        self.username = username or os.getenv("WATTTIME_USER")
        self.password = password or os.getenv("WATTTIME_PASSWORD")
        self.token = None
        self.token_valid_until = None

    def _login(self):
        """
        Login to the WattTime API, which provides a JWT valid for 30 minutes

        Raises:
            Exception: If the login fails and the credentials are incorrect.
        """

        url = f"{self.url_base}/login"
        rsp = requests.get(
            url,
            auth=requests.auth.HTTPBasicAuth(self.username, self.password),
            timeout=20,
        )
        rsp.raise_for_status()
        self.token = rsp.json().get("token", None)
        self.token_valid_until = datetime.now() + timedelta(minutes=30)
        if not self.token:
            raise Exception("failed to log in, double check your credentials")

    def _is_token_valid(self) -> bool:
        if not self.token_valid_until:
            return False
        return self.token_valid_until > datetime.now()

    def _parse_dates(
        self, start: Union[str, datetime], end: Union[str, datetime]
    ) -> Tuple[datetime, datetime]:
        """
        Parse the given start and end dates.

        Args:
            start (Union[str, datetime]): The start date to parse. It can be either a string or a datetime object.
            end (Union[str, datetime]): The end date to parse. It can be either a string or a datetime object.

        Returns:
            Tuple[datetime, datetime]: A tuple containing the parsed start and end dates as datetime objects.
        """
        if isinstance(start, str):
            start = parse(start)
        if isinstance(end, str):
            end = parse(end)

        if start.tzinfo:
            start = start.astimezone(UTC)
        else:
            start = start.replace(tzinfo=UTC)

        if end.tzinfo:
            end = end.astimezone(UTC)
        else:
            end = end.replace(tzinfo=UTC)

        return start, end

    def _get_chunks(
        self, start: datetime, end: datetime, chunk_size: timedelta = timedelta(days=30)
    ) -> List[Tuple[datetime, datetime]]:
        """
        Generate a list of tuples representing chunks of time within a given time range.

        Args:
            start (datetime): The start datetime of the time range.
            end (datetime): The end datetime of the time range.
            chunk_size (timedelta, optional): The size of each chunk. Defaults to timedelta(days=30).

        Returns:
            List[Tuple[datetime, datetime]]: A list of tuples representing the chunks of time.
        """
        chunks = []
        while start < end:
            chunk_end = min(end, start + chunk_size)
            chunks.append((start, chunk_end))
            start = chunk_end

        # API response is inclusive, avoid overlap in chunks
        chunks = [(s, e - timedelta(minutes=5)) for s, e in chunks[0:-1]] + [chunks[-1]]
        return chunks

    def register(self, email: str, organization: Optional[str] = None) -> None:
        """
        Register a user with the given email and organization.

        Parameters:
            email (str): The email of the user.
            organization (Optional[str], optional): The organization the user belongs to. Defaults to None.

        Returns:
            None: An error will be raised if registration was unsuccessful.
        """

        url = f"{self.url_base}/register"
        params = {
            "username": self.username,
            "password": self.password,
            "email": email,
            "org": organization,
        }

        rsp = requests.post(url, json=params, timeout=20)
        rsp.raise_for_status()
        print(
            f"Successfully registered {self.username}, please check {email} for a verification email"
        )

    @cache
    def region_from_loc(
        self,
        latitude: Union[str, float],
        longitude: Union[str, float],
        signal_type: Optional[
            Literal["co2_moer", "co2_aoer", "health_damage"]
        ] = "co2_moer",
    ) -> Dict[str, str]:
        """
        Retrieve the region information based on the given latitude and longitude.

        Args:
            latitude (Union[str, float]): The latitude of the location.
            longitude (Union[str, float]): The longitude of the location.
            signal_type (Optional[Literal["co2_moer", "co2_aoer", "health_damage"]], optional):
                The type of signal to be used for the region classification.
                Defaults to "co2_moer".

        Returns:
            Dict[str, str]: A dictionary containing the region information with keys "region" and "region_full_name".
        """
        if not self._is_token_valid():
            self._login()
        url = f"{self.url_base}/v3/region-from-loc"
        headers = {"Authorization": "Bearer " + self.token}
        params = {
            "latitude": str(latitude),
            "longitude": str(longitude),
            "signal_type": signal_type,
        }
        rsp = requests.get(url, headers=headers, params=params)
        rsp.raise_for_status()
        return rsp.json()


class WattTimeHistorical(WattTimeBase):
    def get_historical_jsons(
        self,
        start: Union[str, datetime],
        end: Union[str, datetime],
        region: str,
        signal_type: Optional[
            Literal["co2_moer", "co2_aoer", "health_damage"]
        ] = "co2_moer",
        model_date: Optional[Union[str, date]] = None,
    ) -> List[dict]:
        """
        Base function to scrape historical data, returning a list of .json responses.

        Args:
            start (datetime): inclusive start, with a UTC timezone.
            end (datetime): inclusive end, with a UTC timezone.
            region (str): string, accessible through the /my-access endpoint, or use the free region (CAISO_NORTH)
            signal_type (str, optional): one of ['co2_moer', 'co2_aoer', 'health_damage']. Defaults to "co2_moer".
            model_date (Optional[Union[str, date]], optional): Optionally provide a model_date, used for versioning models.
                Defaults to None.

        Raises:
            Exception: Scraping failed for some reason

        Returns:
            List[dict]: A list of dictionary representations of the .json response object
        """
        if not self._is_token_valid():
            self._login()
        url = "{}/v3/historical".format(self.url_base)
        headers = {"Authorization": "Bearer " + self.token}
        responses = []
        params = {"region": region, "signal_type": signal_type}

        start, end = self._parse_dates(start, end)
        chunks = self._get_chunks(start, end)

        # No model_date will default to the most recent model version available
        if model_date is not None:
            params["model_date"] = model_date

        for c in chunks:
            params["start"], params["end"] = c
            rsp = requests.get(url, headers=headers, params=params)
            try:
                rsp.raise_for_status()
                j = rsp.json()
                responses.append(j)
            except Exception as e:
                raise Exception(f"\nAPI Response Error: {rsp.status_code}, {rsp.text}")

            if len(j["meta"]["warnings"]):
                print("\n", "Warnings Returned:", params, j["meta"])

        return responses

    def get_historical_pandas(
        self,
        start: Union[str, datetime],
        end: Union[str, datetime],
        region: str,
        signal_type: Optional[
            Literal["co2_moer", "co2_aoer", "health_damage"]
        ] = "co2_moer",
        model_date: Optional[Union[str, date]] = None,
        include_meta: bool = False,
    ):
        """
        Return a pd.DataFrame with point_time, and values.

        Args:
            See .get_hist_jsons() for shared arguments.
            include_meta (bool, optional): adds additional columns to the output dataframe,
                containing the metadata information. Note that metadata is returned for each API response,
                not for each point_time.

        Returns:
            pd.DataFrame: _description_
        """
        responses = self.get_historical_jsons(
            start, end, region, signal_type, model_date
        )
        df = pd.json_normalize(
            responses, record_path="data", meta=["meta"] if include_meta else []
        )
        return df

    def get_historical_csv(
        self,
        start: Union[str, datetime],
        end: Union[str, datetime],
        region: str,
        signal_type: Optional[
            Literal["co2_moer", "co2_aoer", "health_damage"]
        ] = "co2_moer",
        model_date: Optional[Union[str, date]] = None,
    ):
        """
        Retrieves historical data from a specified start date to an end date and saves it as a CSV file.
        CSV naming scheme is like "CAISO_NORTH_co2_moer_2022-01-01_2022-01-07.csv"

        Args:
            start (Union[str, datetime]): The start date for retrieving historical data. It can be a string in the format "YYYY-MM-DD" or a datetime object.
            end (Union[str, datetime]): The end date for retrieving historical data. It can be a string in the format "YYYY-MM-DD" or a datetime object.
            region (str): The region for which historical data is requested.
            signal_type (Optional[Literal["co2_moer", "co2_aoer", "health_damage"]]): The type of signal for which historical data is requested. Default is "co2_moer".
            model_date (Optional[Union[str, date]]): The date of the model for which historical data is requested. It can be a string in the format "YYYY-MM-DD" or a date object. Default is None.

        Returns:
            None, results are saved to a csv file in the user's home directory.
        """
        df = self.get_historical_pandas(start, end, region, signal_type, model_date)

        out_dir = Path.home() / "watttime_historical_csvs"
        out_dir.mkdir(exist_ok=True)

        start, end = self._parse_dates(start, end)
        fp = out_dir / f"{region}_{signal_type}_{start.date()}_{end.date()}.csv"
        df.to_csv(fp, index=False)
        print(f"file written to {fp}")


class WattTimeMyAccess(WattTimeBase):
    def get_access_json(self) -> Dict:
        """
        Retrieves the my-access/ JSON from the API, which provides information on
        the signal_types, regions, endpoints, and models that you have access to.

        Returns:
            Dict: The access JSON as a dictionary.

        Raises:
            Exception: If the token is not valid.
        """
        if not self._is_token_valid():
            self._login()
        url = "{}/v3/my-access".format(self.url_base)
        headers = {"Authorization": "Bearer " + self.token}
        rsp = requests.get(url, headers=headers)
        rsp.raise_for_status()
        return rsp.json()

    def get_access_pandas(self) -> pd.DataFrame:
        """
        Retrieves my-access data from a JSON source and returns it as a pandas DataFrame.

        Returns:
            pd.DataFrame: A DataFrame containing access data with the following columns:
                - signal_type: The type of signal.
                - region: The abbreviation of the region.
                - region_name: The full name of the region.
                - endpoint: The endpoint.
                - model_date: The date of the model.
                - Any additional columns from the model_dict.
        """
        j = self.get_access_json()
        out = []
        for sig_dict in j["signal_types"]:
            for reg_dict in sig_dict["regions"]:
                for end_dict in reg_dict["endpoints"]:
                    for model_dict in end_dict["models"]:
                        out.append(
                            {
                                "signal_type": sig_dict["signal_type"],
                                "region": reg_dict["region"],
                                "region_name": reg_dict["region_full_name"],
                                "endpoint": end_dict["endpoint"],
                                "model_date": model_dict["model"],
                                **model_dict,
                            }
                        )

        return pd.DataFrame(out)


class WattTimeForecast(WattTimeBase):
    def get_forecast_json(
        self,
        region: str,
        signal_type: Optional[
            Literal["co2_moer", "co2_aoer", "health_damage"]
        ] = "co2_moer",
        model_date: Optional[Union[str, date]] = None,
    ) -> Dict:
        """
        Retrieves the most recent forecast data in JSON format based on the given region, signal type, and model date.
        This endpoint does not accept start and end as parameters, it only returns the most recent data!
        To access historical data, use the /v3/forecast/historical endpoint.
        https://docs.watttime.org/#tag/GET-Forecast/operation/get_historical_forecast_v3_forecast_historical_get

        Args:
            region (str): The region for which forecast data is requested.
            signal_type (str, optional): The type of signal to retrieve forecast data for. Defaults to "co2_moer".
                Valid options are "co2_moer", "co2_aoer", and "health_damage".
            model_date (str or date, optional): The date of the model version to use for the forecast data.
                If not provided, the most recent model version will be used.

        Returns:
            List[dict]: A list of dictionaries representing the forecast data in JSON format.
        """
        if not self._is_token_valid():
            self._login()
        params = {"region": region, "signal_type": signal_type}

        # No model_date will default to the most recent model version available
        if model_date is not None:
            params["model_date"] = model_date

        url = "{}/v3/forecast".format(self.url_base)
        headers = {"Authorization": "Bearer " + self.token}
        rsp = requests.get(url, headers=headers, params=params)
        rsp.raise_for_status()
        return rsp.json()

    def get_forecast_pandas(
        self,
        region: str,
        signal_type: Optional[
            Literal["co2_moer", "co2_aoer", "health_damage"]
        ] = "co2_moer",
        model_date: Optional[Union[str, date]] = None,
        include_meta: bool = False,
    ) -> pd.DataFrame:
        """
        Return a pd.DataFrame with point_time, and values.

        Args:
            See .get_forecast_json() for shared arguments.
            include_meta (bool, optional): adds additional columns to the output dataframe,
                containing the metadata information. Note that metadata is returned for each API response,
                not for each point_time.

        Returns:
            pd.DataFrame: _description_
        """
        j = self.get_forecast_json(region, signal_type, model_date)
        return pd.json_normalize(
            j, record_path="data", meta=["meta"] if include_meta else []
        )

    def get_historical_forecast_json(
        self,
        start: Union[str, datetime],
        end: Union[str, datetime],
        region: str,
        signal_type: Optional[
            Literal["co2_moer", "co2_aoer", "health_damage"]
        ] = "co2_moer",
        model_date: Optional[Union[str, date]] = None,
    ) -> List[Dict[str, Any]]:
        """
        Retrieves the historical forecast data from the API as a list of dictionaries.

        Args:
            start (Union[str, datetime]): The start date of the historical forecast. Can be a string or a datetime object.
            end (Union[str, datetime]): The end date of the historical forecast. Can be a string or a datetime object.
            region (str): The region for which to retrieve the forecast data.
            signal_type (Optional[Literal["co2_moer", "co2_aoer", "health_damage"]]): The type of signal to retrieve. Defaults to "co2_moer".
            model_date (Optional[Union[str, date]]): The date of the model version to use. Defaults to None.

        Returns:
            List[Dict[str, Any]]: A list of dictionaries representing the forecast data.

        Raises:
            Exception: If there is an API response error.
        """
        if not self._is_token_valid():
            self._login()
        url = "{}/v3/forecast/historical".format(self.url_base)
        headers = {"Authorization": "Bearer " + self.token}
        responses = []
        params = {"region": region, "signal_type": signal_type}

        start, end = self._parse_dates(start, end)
        chunks = self._get_chunks(start, end, chunk_size=timedelta(days=1))

        # No model_date will default to the most recent model version available
        if model_date is not None:
            params["model_date"] = model_date

        for c in chunks:
            params["start"], params["end"] = c
            rsp = requests.get(url, headers=headers, params=params)
            try:
                rsp.raise_for_status()
                j = rsp.json()
                responses.append(j)
            except Exception as e:
                raise Exception(f"\nAPI Response Error: {rsp.status_code}, {rsp.text}")

            if len(j["meta"]["warnings"]):
                print("\n", "Warnings Returned:", params, j["meta"])
            time.sleep(1)  # avoid rate limit

        return responses

    def get_historical_forecast_pandas(
        self,
        start: Union[str, datetime],
        end: Union[str, datetime],
        region: str,
        signal_type: Optional[
            Literal["co2_moer", "co2_aoer", "health_damage"]
        ] = "co2_moer",
        model_date: Optional[Union[str, date]] = None,
    ) -> pd.DataFrame:
        """
        Retrieves the historical forecast data as a pandas DataFrame.

        Args:
            start (Union[str, datetime]): The start date or datetime for the historical forecast.
            end (Union[str, datetime]): The end date or datetime for the historical forecast.
            region (str): The region for which the historical forecast data is retrieved.
            signal_type (Optional[Literal["co2_moer", "co2_aoer", "health_damage"]], optional): 
                The type of signal for the historical forecast data. Defaults to "co2_moer".
            model_date (Optional[Union[str, date]], optional): The model date for the historical forecast data. Defaults to None.

        Returns:
            pd.DataFrame: A pandas DataFrame containing the historical forecast data.
        """
        json_list = self.get_historical_forecast_json(
            start, end, region, signal_type, model_date
        )
        out = pd.DataFrame()
        for json in json_list:
            for entry in json["data"]:
                _df = pd.json_normalize(entry, record_path=["forecast"])
                _df = _df.assign(generated_at=pd.to_datetime(entry["generated_at"]))
                out = pd.concat([out, _df])
        return out


class WattTimeMaps(WattTimeBase):
    def get_maps_json(
        self,
        signal_type: Optional[
            Literal["co2_moer", "co2_aoer", "health_damage"]
        ] = "co2_moer",
    ):
        """
        Retrieves JSON data for the maps API.

        Args:
            signal_type (Optional[str]): The type of signal to retrieve data for.
                Valid options are "co2_moer", "co2_aoer", and "health_damage".
                Defaults to "co2_moer".

        Returns:
            dict: The JSON response from the API.
        """
        if not self._is_token_valid():
            self._login()
        url = "{}/v3/maps".format(self.url_base)
        headers = {"Authorization": "Bearer " + self.token}
        params = {"signal_type": signal_type}
        rsp = requests.get(url, headers=headers, params=params)
<<<<<<< HEAD
        rsp.raise_for_status()
=======
>>>>>>> 79644b54
        return rsp.json()<|MERGE_RESOLUTION|>--- conflicted
+++ resolved
@@ -525,8 +525,5 @@
         headers = {"Authorization": "Bearer " + self.token}
         params = {"signal_type": signal_type}
         rsp = requests.get(url, headers=headers, params=params)
-<<<<<<< HEAD
         rsp.raise_for_status()
-=======
->>>>>>> 79644b54
         return rsp.json()