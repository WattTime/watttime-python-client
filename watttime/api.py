import os
import time
import threading
import time
from datetime import date, datetime, timedelta, time as dt_time
from functools import cache
from pathlib import Path
from typing import Any, Dict, List, Literal, Optional, Tuple, Union
from concurrent.futures import ThreadPoolExecutor, as_completed

import pandas as pd
import requests
from dateutil.parser import parse
from pytz import UTC


class WattTimeBase:
    url_base = "https://api.watttime.org"

    def __init__(
        self,
        username: Optional[str] = None,
        password: Optional[str] = None,
        multithreaded: bool = False,
        rate_limit: int = 10,
    ):
        """
        Initializes a new instance of the class.

        Parameters:
            username (Optional[str]): The username to use for authentication. If not provided, the value will be retrieved from the environment variable "WATTTIME_USER".
            password (Optional[str]): The password to use for authentication. If not provided, the value will be retrieved from the environment variable "WATTTIME_PASSWORD".
        """

        # This only applies to the current session, is not stored persistently
        if username and not os.getenv("WATTTIME_USER"):
            os.environ["WATTTIME_USER"] = username
        if password and not os.getenv("WATTTIME_PASSWORD"):
            os.environ["WATTTIME_PASSWORD"] = password

        # Accessing attributes will raise exception if variables are not set
        _ = self.password
        _ = self.username

        self.token = None
        self.headers = None
        self.token_valid_until = None

        self.multithreaded = multithreaded
        self.rate_limit = rate_limit
        self._last_request_times = []

        if self.multithreaded:
            self._rate_limit_lock = (
                threading.Lock()
            )  # prevent multiple threads from modifying _last_request_times simultaneously
            self._rate_limit_condition = threading.Condition(self._rate_limit_lock)

        self.session = requests.Session()

<<<<<<< HEAD
    @property
    def password(self):
        password = os.getenv("WATTTIME_PASSWORD")
        if not password:
            raise ValueError(
                "WATTTIME_PASSWORD env variable is not set."
                + "Please set this variable, or pass in a password upon initialization,"
                + "which will store it as a variable only for the current session"
            )
        return password

    @property
    def username(self):
        username = os.getenv("WATTTIME_USER")
        if not username:
            raise ValueError(
                "WATTTIME_USER env variable is not set."
                + "Please set this variable, or pass in a username upon initialization,"
                + "which will store it as a variable only for the current session"
            )
        return username
      
=======
>>>>>>> 16e15d12
    def _login(self):
        """
        Login to the WattTime API, which provides a JWT valid for 30 minutes

        Raises:
            Exception: If the login fails and the credentials are incorrect.
        """

        url = f"{self.url_base}/login"
        rsp = self.session.get(
            url,
            auth=requests.auth.HTTPBasicAuth(self.username, self.password),
            timeout=20,
        )
        rsp.raise_for_status()
        self.token = rsp.json().get("token", None)
        self.token_valid_until = datetime.now() + timedelta(minutes=30)
        if not self.token:
            raise Exception("failed to log in, double check your credentials")
        self.headers = {"Authorization": "Bearer " + self.token}

    def _is_token_valid(self) -> bool:
        if not self.token_valid_until:
            return False
        return self.token_valid_until > datetime.now()

    def _parse_dates(
        self, start: Union[str, datetime], end: Union[str, datetime]
    ) -> Tuple[datetime, datetime]:
        """
        Parse the given start and end dates.

        Args:
            start (Union[str, datetime]): The start date to parse. It can be either a string or a datetime object.
            end (Union[str, datetime]): The end date to parse. It can be either a string or a datetime object.

        Returns:
            Tuple[datetime, datetime]: A tuple containing the parsed start and end dates as datetime objects.
        """
        if isinstance(start, str):
            start = parse(start)
        if isinstance(end, str):
            end = parse(end)

        if start.tzinfo:
            start = start.astimezone(UTC)
        else:
            start = start.replace(tzinfo=UTC)

        if end.tzinfo:
            end = end.astimezone(UTC)
        else:
            end = end.replace(tzinfo=UTC)

        return start, end

    def _get_chunks(
        self, start: datetime, end: datetime, chunk_size: timedelta = timedelta(days=30)
    ) -> List[Tuple[datetime, datetime]]:
        """
        Generate a list of tuples representing chunks of time within a given time range.

        Args:
            start (datetime): The start datetime of the time range.
            end (datetime): The end datetime of the time range.
            chunk_size (timedelta, optional): The size of each chunk. Defaults to timedelta(days=30).

        Returns:
            List[Tuple[datetime, datetime]]: A list of tuples representing the chunks of time.
        """
        chunks = []
        while start < end:
            chunk_end = min(end, start + chunk_size)
            chunks.append((start, chunk_end))
            start = chunk_end

        # API response is inclusive, avoid overlap in chunks
        chunks = [(s, e - timedelta(minutes=5)) for s, e in chunks[0:-1]] + [chunks[-1]]
        return chunks

    def register(self, email: str, organization: Optional[str] = None) -> None:
        """
        Register a user with the given email and organization.

        Parameters:
            email (str): The email of the user.
            organization (Optional[str], optional): The organization the user belongs to. Defaults to None.

        Returns:
            None: An error will be raised if registration was unsuccessful.
        """

        url = f"{self.url_base}/register"
        params = {
            "username": self.username,
            "password": self.password,
            "email": email,
            "org": organization,
        }

        rsp = self.session.post(url, json=params, timeout=20)
        rsp.raise_for_status()
        print(
            f"Successfully registered {self.username}, please check {email} for a verification email"
        )

    @cache
    def region_from_loc(
        self,
        latitude: Union[str, float],
        longitude: Union[str, float],
        signal_type: Optional[
            Literal["co2_moer", "co2_aoer", "health_damage"]
        ] = "co2_moer",
    ) -> Dict[str, str]:
        """
        Retrieve the region information based on the given latitude and longitude.

        Args:
            latitude (Union[str, float]): The latitude of the location.
            longitude (Union[str, float]): The longitude of the location.
            signal_type (Optional[Literal["co2_moer", "co2_aoer", "health_damage"]], optional):
                The type of signal to be used for the region classification.
                Defaults to "co2_moer".

        Returns:
            Dict[str, str]: A dictionary containing the region information with keys "region" and "region_full_name".
        """
        url = f"{self.url_base}/v3/region-from-loc"
        params = {
            "latitude": str(latitude),
            "longitude": str(longitude),
            "signal_type": signal_type,
        }
        j = self._make_rate_limited_request(url, params=params)
        return j

    def _make_rate_limited_request(self, url: str, params: Dict[str, Any]) -> Dict:
        """
        Makes a single API request while respecting the rate limit.
        """
        if not self._is_token_valid() or not self.headers:
            self._login()

        ts = time.time()

        # apply rate limiting by either sleeping (single thread) or
        # waiting on a condition ()
        if self.multithreaded:
            with self._rate_limit_condition:
                self._apply_rate_limit(ts)
        else:
            self._apply_rate_limit(ts)

        try:
<<<<<<< HEAD
            rsp = self.session.get(url, headers=self.headers, params=params)
=======
            rsp = self.session.get(url, headers=self.headers, params=params, timeout=60)
>>>>>>> 16e15d12
            rsp.raise_for_status()
            j = rsp.json()
        except requests.exceptions.RequestException as e:
            raise RuntimeError(
                f"API Request Failed: {e}\nURL: {url}\nParams: {params}"
            ) from e

        if j.get("meta", {}).get("warnings"):
            print("Warnings Returned: %s | Response: %s", params, j["meta"])

        self._last_request_meta = j.get("meta", {})

        return j

    def _apply_rate_limit(self, ts: float):
        """
        Rate limiting not allowing more than self.rate_limit requests per second.

        This is applied by checking is `self._last_request_times` has more than self.rate_limit entries.
        If so, it will wait until the oldest entry is older than 1 second.

        If multithreading, waiting is achieved by setting a "condition" on the thread.
        If single threading, we sleep for the remaining time.
        """
        self._last_request_times = [t for t in self._last_request_times if ts - t < 1.0]

        if len(self._last_request_times) >= self.rate_limit:
            earliest_request_age = ts - self._last_request_times[0]
            wait_time = 1.0 - earliest_request_age
            if wait_time > 0:
                if self.multithreaded:
                    self._rate_limit_condition.wait(timeout=wait_time)
                else:
                    time.sleep(wait_time)

        self._last_request_times.append(time.time())

        if self.multithreaded:
            self._rate_limit_condition.notify_all()

    def _fetch_data(
        self,
        url: str,
        param_chunks: Union[Dict[str, Any], List[Dict[str, Any]]],
    ) -> List[Dict]:
        """
        Base method for fetching data without multithreading.
        If you are making a single request, you can call _make_rate_limited_request directly.
        This class is suited for making a series of requests in a for loop, with
        varying `param_chunks`.
        """

        if isinstance(param_chunks, dict):
            param_chunks = [param_chunks]

        responses = []
        if self.multithreaded:
            with ThreadPoolExecutor(
                max_workers=min(10, (os.cpu_count() or 1) * 2)
            ) as executor:
                futures = {
                    executor.submit(
                        self._make_rate_limited_request, url, params
                    ): params
                    for params in param_chunks
                }

                for future in as_completed(futures):
                    responses.append(future.result())
        else:
            for params in param_chunks:
                rsp = self._make_rate_limited_request(url, params)
                responses.append(rsp)

        return responses


class WattTimeHistorical(WattTimeBase):
    def get_historical_jsons(
        self,
        start: Union[str, datetime],
        end: Union[str, datetime],
        region: str,
        signal_type: Optional[
            Literal["co2_moer", "co2_aoer", "health_damage"]
        ] = "co2_moer",
        model: Optional[Union[str, date]] = None,
    ) -> List[dict]:
        """
        Base function to scrape historical data, returning a list of .json responses.

        Args:
            start (datetime): inclusive start, with a UTC timezone.
            end (datetime): inclusive end, with a UTC timezone.
            region (str): string, accessible through the /my-access endpoint, or use the free region (CAISO_NORTH)
            signal_type (str, optional): one of ['co2_moer', 'co2_aoer', 'health_damage']. Defaults to "co2_moer".
            model (Optional[Union[str, date]], optional): Optionally provide a model, used for versioning models.
                Defaults to None.

        Raises:
            Exception: Scraping failed for some reason

        Returns:
            List[dict]: A list of dictionary representations of the .json response object
        """
        url = "{}/v3/historical".format(self.url_base)
        params = {"region": region, "signal_type": signal_type}

        start, end = self._parse_dates(start, end)
        chunks = self._get_chunks(start, end)

        # No model will default to the most recent model version available
        if model is not None:
            params["model"] = model

        param_chunks = [{**params, "start": c[0], "end": c[1]} for c in chunks]
        responses = self._fetch_data(url, param_chunks)

        # the API should not let this happen, but ensure for sanity
        unique_models = set([r["meta"]["model"]["date"] for r in responses])
        chosen_model = model or max(unique_models)
        if len(unique_models) > 1:
            responses = [
                r for r in responses if r["meta"]["model"]["date"] == chosen_model
            ]

        return responses

    def get_historical_pandas(
        self,
        start: Union[str, datetime],
        end: Union[str, datetime],
        region: str,
        signal_type: Optional[
            Literal["co2_moer", "co2_aoer", "health_damage"]
        ] = "co2_moer",
        model: Optional[Union[str, date]] = None,
        include_meta: bool = False,
    ):
        """
        Return a pd.DataFrame with point_time, and values.

        Args:
            See .get_hist_jsons() for shared arguments.
            include_meta (bool, optional): adds additional columns to the output dataframe,
                containing the metadata information. Note that metadata is returned for each API response,
                not for each point_time.

        Returns:
            pd.DataFrame: _description_
        """
        responses = self.get_historical_jsons(start, end, region, signal_type, model)
        df = pd.json_normalize(
            responses, record_path="data", meta=["meta"] if include_meta else []
        )

        df["point_time"] = pd.to_datetime(df["point_time"])

        return df

    def get_historical_csv(
        self,
        start: Union[str, datetime],
        end: Union[str, datetime],
        region: str,
        signal_type: Optional[
            Literal["co2_moer", "co2_aoer", "health_damage"]
        ] = "co2_moer",
        model: Optional[Union[str, date]] = None,
    ):
        """
        Retrieves historical data from a specified start date to an end date and saves it as a CSV file.
        CSV naming scheme is like "CAISO_NORTH_co2_moer_2022-01-01_2022-01-07.csv"

        Args:
            start (Union[str, datetime]): The start date for retrieving historical data. It can be a string in the format "YYYY-MM-DD" or a datetime object.
            end (Union[str, datetime]): The end date for retrieving historical data. It can be a string in the format "YYYY-MM-DD" or a datetime object.
            region (str): The region for which historical data is requested.
            signal_type (Optional[Literal["co2_moer", "co2_aoer", "health_damage"]]): The type of signal for which historical data is requested. Default is "co2_moer".
            model (Optional[Union[str, date]]): The date of the model for which historical data is requested. It can be a string in the format "YYYY-MM-DD" or a date object. Default is None.

        Returns:
            None, results are saved to a csv file in the user's home directory.
        """
        df = self.get_historical_pandas(start, end, region, signal_type, model)

        out_dir = Path.home() / "watttime_historical_csvs"
        out_dir.mkdir(exist_ok=True)

        start, end = self._parse_dates(start, end)
        fp = out_dir / f"{region}_{signal_type}_{start.date()}_{end.date()}.csv"
        df.to_csv(fp, index=False)
        print(f"file written to {fp}")


class WattTimeMyAccess(WattTimeBase):
    def get_access_json(self) -> Dict:
        """
        Retrieves the my-access/ JSON from the API, which provides information on
        the signal_types, regions, endpoints, and models that you have access to.

        Returns:
            Dict: The access JSON as a dictionary.

        Raises:
            Exception: If the token is not valid.
        """
        url = "{}/v3/my-access".format(self.url_base)
        return self._make_rate_limited_request(url, params={})

    def get_access_pandas(self) -> pd.DataFrame:
        """
        Retrieves my-access data from a JSON source and returns it as a pandas DataFrame.

        Returns:
            pd.DataFrame: A DataFrame containing access data with the following columns:
                - signal_type: The type of signal.
                - region: The abbreviation of the region.
                - region_name: The full name of the region.
                - endpoint: The endpoint.
                - model: The date identifier of the model.
                - Any additional columns from the model_dict.
        """
        j = self.get_access_json()
        out = []
        for sig_dict in j["signal_types"]:
            for reg_dict in sig_dict["regions"]:
                for end_dict in reg_dict["endpoints"]:
                    for model_dict in end_dict["models"]:
                        out.append(
                            {
                                "signal_type": sig_dict["signal_type"],
                                "region": reg_dict["region"],
                                "region_name": reg_dict["region_full_name"],
                                "endpoint": end_dict["endpoint"],
                                **model_dict,
                            }
                        )

        out = pd.DataFrame(out)
        out = out.assign(
            data_start=pd.to_datetime(out["data_start"]),
            train_start=pd.to_datetime(out["train_start"]),
            train_end=pd.to_datetime(out["train_end"]),
        )

        return out


class WattTimeForecast(WattTimeBase):
    def _parse_historical_forecast_json(
        self, json_list: List[Dict[str, Any]]
    ) -> pd.DataFrame:
        """
        Parses the JSON response from the historical forecast API into a pandas DataFrame.

        Args:
            json_list (List[Dict[str, Any]]): A list of JSON responses from the API.

        Returns:
            pd.DataFrame: A pandas DataFrame containing the parsed historical forecast data.
        """
        data = []
        for j in json_list:
            for gen_at in j["data"]:
                for point_time in gen_at["forecast"]:
                    point_time["generated_at"] = gen_at["generated_at"]
                    data.append(point_time)
        df = pd.DataFrame.from_records(data)
        df["point_time"] = pd.to_datetime(df["point_time"])
        df["generated_at"] = pd.to_datetime(df["generated_at"])
        return df

    def get_forecast_json(
        self,
        region: str,
        signal_type: Optional[
            Literal["co2_moer", "co2_aoer", "health_damage"]
        ] = "co2_moer",
        model: Optional[Union[str, date]] = None,
        horizon_hours: int = 24,
    ) -> Dict:
        """
        Retrieves the most recent forecast data in JSON format based on the given region, signal type, and model date.
        This endpoint does not accept start and end as parameters, it only returns the most recent data!
        To access historical data, use the /v3/forecast/historical endpoint.
        https://docs.watttime.org/#tag/GET-Forecast/operation/get_historical_forecast_v3_forecast_historical_get

        Args:
            region (str): The region for which forecast data is requested.
            signal_type (str, optional): The type of signal to retrieve forecast data for. Defaults to "co2_moer".
                Valid options are "co2_moer", "co2_aoer", and "health_damage".
            model (str or date, optional): The date of the model version to use for the forecast data.
                If not provided, the most recent model version will be used.
            horizon_hours (int, optional): The number of hours to forecast. Defaults to 24. Minimum of 0 provides a "nowcast" created with the forecast, maximum of 72.

        Returns:
            List[dict]: A list of dictionaries representing the forecast data in JSON format.
        """
        params = {
            "region": region,
            "signal_type": signal_type,
            "horizon_hours": horizon_hours,
        }

        # No model will default to the most recent model version available
        if model is not None:
            params["model"] = model

        url = "{}/v3/forecast".format(self.url_base)
        return self._make_rate_limited_request(url, params)

    def get_forecast_pandas(
        self,
        region: str,
        signal_type: Optional[
            Literal["co2_moer", "co2_aoer", "health_damage"]
        ] = "co2_moer",
        model: Optional[Union[str, date]] = None,
        include_meta: bool = False,
        horizon_hours: int = 24,
    ) -> pd.DataFrame:
        """
        Return a pd.DataFrame with point_time, and values.

        Args:
            See .get_forecast_json() for shared arguments.
            include_meta (bool, optional): adds additional columns to the output dataframe,
                containing the metadata information. Note that metadata is returned for each API response,
                not for each point_time.

        Returns:
            pd.DataFrame: _description_
        """
        j = self.get_forecast_json(region, signal_type, model, horizon_hours)
        return pd.json_normalize(
            j, record_path="data", meta=["meta"] if include_meta else []
        )

    def get_historical_forecast_json(
        self,
        start: Union[str, datetime],
        end: Union[str, datetime],
        region: str,
        signal_type: Optional[
            Literal["co2_moer", "co2_aoer", "health_damage"]
        ] = "co2_moer",
        model: Optional[Union[str, date]] = None,
        horizon_hours: int = 24,
    ) -> List[Dict[str, Any]]:
        url = f"{self.url_base}/v3/forecast/historical"
        params = {
            "region": region,
            "signal_type": signal_type,
            "horizon_hours": horizon_hours,
        }

        start, end = self._parse_dates(start, end)
        chunks = self._get_chunks(start, end, chunk_size=timedelta(days=1))

        if model is not None:
            params["model"] = model

        param_chunks = [{**params, "start": c[0], "end": c[1]} for c in chunks]
        return self._fetch_data(url, param_chunks)

    def get_historical_forecast_json_list(
        self,
        list_of_dates: List[date],
        region: str,
        signal_type: Optional[
            Literal["co2_moer", "co2_aoer", "health_damage"]
        ] = "co2_moer",
        model: Optional[Union[str, date]] = None,
        horizon_hours: int = 24,
    ) -> List[Dict[str, Any]]:
        """
        Fetches historical forecast data for a list of specific dates.

        Args:
            list_of_dates (List[date]): A list of dates to retrieve historical forecasts for.
            region (str): The region for which the forecast is needed.
            signal_type (Optional[str]): The type of signal ("co2_moer", "co2_aoer", or "health_damage").
            model (Optional[Union[str, date]]): Model version or date.
            horizon_hours (int): Forecast horizon in hours.

        Returns:
            List[Dict[str, Any]]: A list of JSON responses for each requested date.
        """

        url = f"{self.url_base}/v3/forecast/historical"
        params = {
            "region": region,
            "signal_type": signal_type,
            "horizon_hours": horizon_hours,
        }

        if model is not None:
            params["model"] = model

        param_chunks = [
            # add timezone to dates
            {
                **params,
                "start": datetime.combine(d, dt_time(0, 0)).isoformat() + "Z",
                "end": datetime.combine(d, dt_time(23, 59)).isoformat() + "Z",
            }
            for d in list_of_dates
        ]
        return self._fetch_data(url, param_chunks)

    def get_historical_forecast_pandas(
        self,
        start: Union[str, datetime],
        end: Union[str, datetime],
        region: str,
        signal_type: Optional[
            Literal["co2_moer", "co2_aoer", "health_damage"]
        ] = "co2_moer",
        model: Optional[Union[str, date]] = None,
        horizon_hours: int = 24,
    ) -> pd.DataFrame:
        """
        Retrieves the historical forecast data as a pandas DataFrame.

        Args:
            start (Union[str, datetime]): The start date or datetime for the historical forecast.
            end (Union[str, datetime]): The end date or datetime for the historical forecast.
            region (str): The region for which the historical forecast data is retrieved.
            signal_type (Optional[str]): The type of signal for the historical forecast data.
            model (Optional[Union[str, date]]): The model date for the historical forecast data.
            horizon_hours (int): The number of hours to forecast.

        Returns:
            pd.DataFrame: A pandas DataFrame containing the historical forecast data.
        """
        json_list = self.get_historical_forecast_json(
            start, end, region, signal_type, model, horizon_hours
        )
        return self._parse_historical_forecast_json(json_list)

    def get_historical_forecast_pandas_list(
        self,
        list_of_dates: List[date],
        region: str,
        signal_type: Optional[
            Literal["co2_moer", "co2_aoer", "health_damage"]
        ] = "co2_moer",
        model: Optional[Union[str, date]] = None,
        horizon_hours: int = 24,
    ) -> pd.DataFrame:
        """
        Retrieves the historical forecast data for a list of specific dates as a pandas DataFrame.

        Args:
            list_of_dates (List[date]): A list of dates to retrieve historical forecasts for.
            region (str): The region for which the forecast is needed.
            signal_type (Optional[str]): The type of signal.
            model (Optional[Union[str, date]]): The model version or date.
            horizon_hours (int): Forecast horizon in hours.

        Returns:
            pd.DataFrame: A pandas DataFrame containing the historical forecast data.
        """
        json_list = self.get_historical_forecast_json_list(
            list_of_dates, region, signal_type, model, horizon_hours
        )
        return self._parse_historical_forecast_json(json_list)


class WattTimeMaps(WattTimeBase):
    def get_maps_json(
        self,
        signal_type: Optional[
            Literal["co2_moer", "co2_aoer", "health_damage"]
        ] = "co2_moer",
    ):
        """
        Retrieves JSON data for the maps API.

        Args:
            signal_type (Optional[str]): The type of signal to retrieve data for.
                Valid options are "co2_moer", "co2_aoer", and "health_damage".
                Defaults to "co2_moer".

        Returns:
            dict: The JSON response from the API.
        """

        url = "{}/v3/maps".format(self.url_base)
        params = {"signal_type": signal_type}
        return self._make_rate_limited_request(url, params)<|MERGE_RESOLUTION|>--- conflicted
+++ resolved
@@ -58,7 +58,6 @@
 
         self.session = requests.Session()
 
-<<<<<<< HEAD
     @property
     def password(self):
         password = os.getenv("WATTTIME_PASSWORD")
@@ -80,9 +79,7 @@
                 + "which will store it as a variable only for the current session"
             )
         return username
-      
-=======
->>>>>>> 16e15d12
+
     def _login(self):
         """
         Login to the WattTime API, which provides a JWT valid for 30 minutes
@@ -238,11 +235,7 @@
             self._apply_rate_limit(ts)
 
         try:
-<<<<<<< HEAD
-            rsp = self.session.get(url, headers=self.headers, params=params)
-=======
             rsp = self.session.get(url, headers=self.headers, params=params, timeout=60)
->>>>>>> 16e15d12
             rsp.raise_for_status()
             j = rsp.json()
         except requests.exceptions.RequestException as e:
