import os
import time
import threading
import time
import logging
from collections import defaultdict
from datetime import date, datetime, timedelta, time as dt_time
from collections import defaultdict
from functools import cache
from pathlib import Path
from typing import Any, Dict, List, Literal, Optional, Tuple, Union
from concurrent.futures import ThreadPoolExecutor, as_completed
from urllib3.util.retry import Retry
from requests.adapters import HTTPAdapter

import pandas as pd
import requests
from dateutil.parser import parse
from pytz import UTC


def get_log():
    logging.basicConfig(
        format="%(asctime)s [%(levelname)-1s]  " "%(message)s",
        level=logging.INFO,
        handlers=[logging.StreamHandler()],
    )
    return logging.getLogger()


LOG = get_log()


class WattTimeBase:
    url_base = os.getenv("WATTTIME_API_URL", "https://api.watttime.org")

    def __init__(
        self,
        username: Optional[str] = None,
        password: Optional[str] = None,
        multithreaded: bool = False,
        rate_limit: int = 10,
        worker_count: int = min(10, (os.cpu_count() or 1) * 2),
    ):
        """
        Initializes a new instance of the class.

        Parameters:
            username (Optional[str]): The username to use for authentication. If not provided, the value will be retrieved from the environment variable "WATTTIME_USER".
            password (Optional[str]): The password to use for authentication. If not provided, the value will be retrieved from the environment variable "WATTTIME_PASSWORD".
            multithreaded (bool): Whether to use multithreading for requests. Default is False.
            rate_limit (int): The maximum number of requests to make per second. Default is 10 as this algins well with WattTime's API rate limiting policy.
            worker_count (int): The number of worker threads to use for multithreading. Default is min(10, (os.cpu_count() or 1) * 2).

        """
        self.username = username or os.getenv("WATTTIME_USER")
        self.password = password or os.getenv("WATTTIME_PASSWORD")
        self.token = None
        self.headers = None
        self.token_valid_until = None

        self.multithreaded = multithreaded
        self.rate_limit = rate_limit
        self._last_request_times = []
        self.worker_count = worker_count

        if self.multithreaded:
            self._rate_limit_lock = (
                threading.Lock()
            )  # prevent multiple threads from modifying _last_request_times simultaneously
            self._rate_limit_condition = threading.Condition(self._rate_limit_lock)

        retry_strategy = Retry(
            total=3,
            status_forcelist=[500, 502, 503, 504],
            backoff_factor=1,
            raise_on_status=False,
        )

        adapter = HTTPAdapter(max_retries=retry_strategy)
        self.session = requests.Session()
        self.session.mount("http://", adapter)
        self.session.mount("https://", adapter)

    def _login(self):
        """
        Login to the WattTime API, which provides a JWT valid for 30 minutes

        Raises:
            Exception: If the login fails and the credentials are incorrect.
        """

        url = f"{self.url_base}/login"
        rsp = self.session.get(
            url,
            auth=requests.auth.HTTPBasicAuth(self.username, self.password),
            timeout=(10, 60),
        )
        rsp.raise_for_status()
        self.token = rsp.json().get("token", None)
        self.token_valid_until = datetime.now() + timedelta(minutes=30)
        if not self.token:
            raise Exception("failed to log in, double check your credentials")
        self.headers = {"Authorization": "Bearer " + self.token}

    def _is_token_valid(self) -> bool:
        if not self.token_valid_until:
            return False
        return self.token_valid_until > datetime.now()

    def _parse_dates(
        self, start: Union[str, datetime], end: Union[str, datetime]
    ) -> Tuple[datetime, datetime]:
        """
        Parse the given start and end dates.

        Args:
            start (Union[str, datetime]): The start date to parse. It can be either a string or a datetime object.
            end (Union[str, datetime]): The end date to parse. It can be either a string or a datetime object.

        Returns:
            Tuple[datetime, datetime]: A tuple containing the parsed start and end dates as datetime objects.
        """
        if isinstance(start, str):
            start = parse(start)
        if isinstance(end, str):
            end = parse(end)

        if start.tzinfo:
            start = start.astimezone(UTC)
        else:
            start = start.replace(tzinfo=UTC)

        if end.tzinfo:
            end = end.astimezone(UTC)
        else:
            end = end.replace(tzinfo=UTC)

        return start, end

    def _get_chunks(
        self, start: datetime, end: datetime, chunk_size: timedelta = timedelta(days=30)
    ) -> List[Tuple[datetime, datetime]]:
        """
        Generate a list of tuples representing chunks of time within a given time range.

        Args:
            start (datetime): The start datetime of the time range.
            end (datetime): The end datetime of the time range.
            chunk_size (timedelta, optional): The size of each chunk. Defaults to timedelta(days=30).

        Returns:
            List[Tuple[datetime, datetime]]: A list of tuples representing the chunks of time.
        """
        chunks = []
        while start < end:
            chunk_end = min(end, start + chunk_size)
            chunks.append((start, chunk_end))
            start = chunk_end

        # API response is inclusive, avoid overlap in chunks
        chunks = [(s, e - timedelta(minutes=5)) for s, e in chunks[0:-1]] + [chunks[-1]]
        return chunks

    def register(self, email: str, organization: Optional[str] = None) -> None:
        """
        Register a user with the given email and organization.

        Parameters:
            email (str): The email of the user.
            organization (Optional[str], optional): The organization the user belongs to. Defaults to None.

        Returns:
            None: An error will be raised if registration was unsuccessful.
        """

        url = f"{self.url_base}/register"
        params = {
            "username": self.username,
            "password": self.password,
            "email": email,
            "org": organization,
        }

        rsp = self.session.post(url, json=params, timeout=(10, 60))
        rsp.raise_for_status()
        LOG.info(
            f"Successfully registered {self.username}, please check {email} for a verification email"
        )

    @cache
    def region_from_loc(
        self,
        latitude: Union[str, float],
        longitude: Union[str, float],
        signal_type: Optional[
            Literal["co2_moer", "co2_aoer", "health_damage"]
        ] = "co2_moer",
    ) -> Dict[str, str]:
        """
        Retrieve the region information based on the given latitude and longitude.

        Args:
            latitude (Union[str, float]): The latitude of the location.
            longitude (Union[str, float]): The longitude of the location.
            signal_type (Optional[Literal["co2_moer", "co2_aoer", "health_damage"]], optional):
                The type of signal to be used for the region classification.
                Defaults to "co2_moer".

        Returns:
            Dict[str, str]: A dictionary containing the region information with keys "region" and "region_full_name".
        """
        url = f"{self.url_base}/v3/region-from-loc"
        params = {
            "latitude": str(latitude),
            "longitude": str(longitude),
            "signal_type": signal_type,
        }
        j = self._make_rate_limited_request(url, params=params)
        return j

    def _make_rate_limited_request(self, url: str, params: Dict[str, Any]) -> Dict:
        """
        Makes a single API request while respecting the rate limit.
        """

        # should already be logged in -- keeping incase long running chunked request surpasses
        # token timeout
        if not self._is_token_valid() or not self.headers:
            self._login()

        ts = time.time()

        # apply rate limiting by either sleeping (single thread) or
        # waiting on a condition ()
        if self.multithreaded:
            with self._rate_limit_condition:
                self._apply_rate_limit(ts)
        else:
            self._apply_rate_limit(ts)

        try:
            rsp = self.session.get(url, headers=self.headers, params=params, timeout=60)
            rsp.raise_for_status()
            j = rsp.json()
        except requests.exceptions.RequestException as e:
            raise RuntimeError(
                f"API Request Failed: {e}\nURL: {url}\nParams: {params}"
            ) from e

        if j.get("meta", {}).get("warnings"):
            print("Warnings Returned: %s | Response: %s", params, j["meta"])

        self._last_request_meta = j.get("meta", {})

        return j

    def _apply_rate_limit(self, ts: float):
        """
        Rate limiting not allowing more than self.rate_limit requests per second.

        This is applied by checking is `self._last_request_times` has more than self.rate_limit entries.
        If so, it will wait until the oldest entry is older than 1 second.

        If multithreading, waiting is achieved by setting a "condition" on the thread.
        If single threading, we sleep for the remaining time.
        """
        self._last_request_times = [t for t in self._last_request_times if ts - t < 1.0]

        if len(self._last_request_times) >= self.rate_limit:
            earliest_request_age = ts - self._last_request_times[0]
            wait_time = 1.0 - earliest_request_age
            if wait_time > 0:
                if self.multithreaded:
                    self._rate_limit_condition.wait(timeout=wait_time)
                else:
                    time.sleep(wait_time)

        self._last_request_times.append(time.time())

        if self.multithreaded:
            self._rate_limit_condition.notify_all()

    def _fetch_data(
        self,
        url: str,
        param_chunks: Union[Dict[str, Any], List[Dict[str, Any]]],
    ) -> List[Dict]:
        """
        Base method for fetching data without multithreading.
        If you are making a single request, you can call _make_rate_limited_request directly.
        This class is suited for making a series of requests in a for loop, with
        varying `param_chunks`.
        """

        # first try to login before beginning multithreading
        if not self._is_token_valid() or not self.headers:
            self._login()

        if isinstance(param_chunks, dict):
            param_chunks = [param_chunks]

        responses = []
        if self.multithreaded:
            with ThreadPoolExecutor(max_workers=self.worker_count) as executor:
                futures = {
                    executor.submit(
                        self._make_rate_limited_request, url, params
                    ): params
                    for params in param_chunks
                }

                for future in as_completed(futures):
                    responses.append(future.result())
        else:
            for params in param_chunks:
                rsp = self._make_rate_limited_request(url, params)
                responses.append(rsp)

        return responses


class WattTimeHistorical(WattTimeBase):
    def get_historical_jsons(
        self,
        start: Union[str, datetime],
        end: Union[str, datetime],
        region: str,
        signal_type: Optional[
            Literal["co2_moer", "co2_aoer", "health_damage"]
        ] = "co2_moer",
        model: Optional[Union[str, date]] = None,
    ) -> List[dict]:
        """
        Base function to scrape historical data, returning a list of .json responses.

        Args:
            start (datetime): inclusive start, with a UTC timezone.
            end (datetime): inclusive end, with a UTC timezone.
            region (str): string, accessible through the /my-access endpoint, or use the free region (CAISO_NORTH)
            signal_type (str, optional): one of ['co2_moer', 'co2_aoer', 'health_damage']. Defaults to "co2_moer".
            model (Optional[Union[str, date]], optional): Optionally provide a model, used for versioning models.
                Defaults to None.

        Raises:
            Exception: Scraping failed for some reason

        Returns:
            List[dict]: A list of dictionary representations of the .json response object
        """
        url = "{}/v3/historical".format(self.url_base)
        params = {"region": region, "signal_type": signal_type}

        start, end = self._parse_dates(start, end)
        chunks = self._get_chunks(start, end)

        # No model will default to the most recent model version available
        if model is not None:
            params["model"] = model

        param_chunks = [{**params, "start": c[0], "end": c[1]} for c in chunks]
        responses = self._fetch_data(url, param_chunks)

        # the API should not let this happen, but ensure for sanity
        unique_models = set([r["meta"]["model"]["date"] for r in responses])
        chosen_model = model or max(unique_models)
        if len(unique_models) > 1:
            responses = [
                r for r in responses if r["meta"]["model"]["date"] == chosen_model
            ]

        return responses

    def get_historical_pandas(
        self,
        start: Union[str, datetime],
        end: Union[str, datetime],
        region: str,
        signal_type: Optional[
            Literal["co2_moer", "co2_aoer", "health_damage"]
        ] = "co2_moer",
        model: Optional[Union[str, date]] = None,
        include_meta: bool = False,
    ):
        """
        Return a pd.DataFrame with point_time, and values.

        Args:
            See .get_hist_jsons() for shared arguments.
            include_meta (bool, optional): adds additional columns to the output dataframe,
                containing the metadata information. Note that metadata is returned for each API response,
                not for each point_time.

        Returns:
            pd.DataFrame: _description_
        """
        responses = self.get_historical_jsons(start, end, region, signal_type, model)
        df = pd.json_normalize(
            responses, record_path="data", meta=["meta"] if include_meta else []
        )

        df["point_time"] = pd.to_datetime(df["point_time"])

        return df

    def get_historical_csv(
        self,
        start: Union[str, datetime],
        end: Union[str, datetime],
        region: str,
        signal_type: Optional[
            Literal["co2_moer", "co2_aoer", "health_damage"]
        ] = "co2_moer",
        model: Optional[Union[str, date]] = None,
    ):
        """
        Retrieves historical data from a specified start date to an end date and saves it as a CSV file.
        CSV naming scheme is like "CAISO_NORTH_co2_moer_2022-01-01_2022-01-07.csv"

        Args:
            start (Union[str, datetime]): The start date for retrieving historical data. It can be a string in the format "YYYY-MM-DD" or a datetime object.
            end (Union[str, datetime]): The end date for retrieving historical data. It can be a string in the format "YYYY-MM-DD" or a datetime object.
            region (str): The region for which historical data is requested.
            signal_type (Optional[Literal["co2_moer", "co2_aoer", "health_damage"]]): The type of signal for which historical data is requested. Default is "co2_moer".
            model (Optional[Union[str, date]]): The date of the model for which historical data is requested. It can be a string in the format "YYYY-MM-DD" or a date object. Default is None.

        Returns:
            None, results are saved to a csv file in the user's home directory.
        """
        df = self.get_historical_pandas(start, end, region, signal_type, model)

        out_dir = Path.home() / "watttime_historical_csvs"
        out_dir.mkdir(exist_ok=True)

        start, end = self._parse_dates(start, end)
        fp = out_dir / f"{region}_{signal_type}_{start.date()}_{end.date()}.csv"
        df.to_csv(fp, index=False)
        LOG.info(f"file written to {fp}")


class WattTimeMyAccess(WattTimeBase):
    def get_access_json(self) -> Dict:
        """
        Retrieves the my-access/ JSON from the API, which provides information on
        the signal_types, regions, endpoints, and models that you have access to.

        Returns:
            Dict: The access JSON as a dictionary.

        Raises:
            Exception: If the token is not valid.
        """
        url = "{}/v3/my-access".format(self.url_base)
        return self._make_rate_limited_request(url, params={})

    def get_access_pandas(self) -> pd.DataFrame:
        """
        Retrieves my-access data from a JSON source and returns it as a pandas DataFrame.

        Returns:
            pd.DataFrame: A DataFrame containing access data with the following columns:
                - signal_type: The type of signal.
                - region: The abbreviation of the region.
                - region_name: The full name of the region.
                - endpoint: The endpoint.
                - model: The date identifier of the model.
                - Any additional columns from the model_dict.
        """
        j = self.get_access_json()
        out = []
        for sig_dict in j["signal_types"]:
            for reg_dict in sig_dict["regions"]:
                for end_dict in reg_dict["endpoints"]:
                    for model_dict in end_dict["models"]:
                        out.append(
                            {
                                "signal_type": sig_dict["signal_type"],
                                "region": reg_dict["region"],
                                "region_name": reg_dict["region_full_name"],
                                "endpoint": end_dict["endpoint"],
                                **model_dict,
                            }
                        )

        out = pd.DataFrame(out)
        out = out.assign(
            data_start=pd.to_datetime(out["data_start"]),
            train_start=pd.to_datetime(out["train_start"]),
            train_end=pd.to_datetime(out["train_end"]),
        )

        return out


class WattTimeForecast(WattTimeBase):
    def _parse_historical_forecast_json(
        self, json_list: List[Dict[str, Any]]
    ) -> pd.DataFrame:
        """
        Parses the JSON response from the historical forecast API into a pandas DataFrame.

        Args:
            json_list (List[Dict[str, Any]]): A list of JSON responses from the API.

        Returns:
            pd.DataFrame: A pandas DataFrame containing the parsed historical forecast data.
        """
        data = []
        for j in json_list:
            for gen_at in j["data"]:
                for point_time in gen_at["forecast"]:
                    point_time["generated_at"] = gen_at["generated_at"]
                    data.append(point_time)
        df = pd.DataFrame.from_records(data)
        df["point_time"] = pd.to_datetime(df["point_time"])
        df["generated_at"] = pd.to_datetime(df["generated_at"])
        return df

    def get_forecast_json(
        self,
        region: str,
        signal_type: Optional[
            Literal["co2_moer", "co2_aoer", "health_damage"]
        ] = "co2_moer",
        model: Optional[Union[str, date]] = None,
        horizon_hours: int = 24,
    ) -> Dict:
        """
        Retrieves the most recent forecast data in JSON format based on the given region, signal type, and model date.
        This endpoint does not accept start and end as parameters, it only returns the most recent data!
        To access historical data, use the /v3/forecast/historical endpoint.
        https://docs.watttime.org/#tag/GET-Forecast/operation/get_historical_forecast_v3_forecast_historical_get

        Args:
            region (str): The region for which forecast data is requested.
            signal_type (str, optional): The type of signal to retrieve forecast data for. Defaults to "co2_moer".
                Valid options are "co2_moer", "co2_aoer", and "health_damage".
            model (str or date, optional): The date of the model version to use for the forecast data.
                If not provided, the most recent model version will be used.
            horizon_hours (int, optional): The number of hours to forecast. Defaults to 24. Minimum of 0 provides a "nowcast" created with the forecast, maximum of 72.

        Returns:
            List[dict]: A list of dictionaries representing the forecast data in JSON format.
        """
        params = {
            "region": region,
            "signal_type": signal_type,
            "horizon_hours": horizon_hours,
        }

        # No model will default to the most recent model version available
        if model is not None:
            params["model"] = model

        url = "{}/v3/forecast".format(self.url_base)
        return self._make_rate_limited_request(url, params)

    def get_forecast_pandas(
        self,
        region: str,
        signal_type: Optional[
            Literal["co2_moer", "co2_aoer", "health_damage"]
        ] = "co2_moer",
        model: Optional[Union[str, date]] = None,
        include_meta: bool = False,
        horizon_hours: int = 24,
    ) -> pd.DataFrame:
        """
        Return a pd.DataFrame with point_time, and values.

        Args:
            See .get_forecast_json() for shared arguments.
            include_meta (bool, optional): adds additional columns to the output dataframe,
                containing the metadata information. Note that metadata is returned for each API response,
                not for each point_time.

        Returns:
            pd.DataFrame: _description_
        """
        j = self.get_forecast_json(region, signal_type, model, horizon_hours)
        return pd.json_normalize(
            j, record_path="data", meta=["meta"] if include_meta else []
        )

    def get_historical_forecast_json(
        self,
        start: Union[str, datetime],
        end: Union[str, datetime],
        region: str,
        signal_type: Optional[
            Literal["co2_moer", "co2_aoer", "health_damage"]
        ] = "co2_moer",
        model: Optional[Union[str, date]] = None,
        horizon_hours: int = 24,
    ) -> List[Dict[str, Any]]:
        url = f"{self.url_base}/v3/forecast/historical"
        params = {
            "region": region,
            "signal_type": signal_type,
            "horizon_hours": horizon_hours,
        }

        start, end = self._parse_dates(start, end)
        chunks = self._get_chunks(start, end, chunk_size=timedelta(days=1))

        if model is not None:
            params["model"] = model

        param_chunks = [{**params, "start": c[0], "end": c[1]} for c in chunks]
        return self._fetch_data(url, param_chunks)

    def get_historical_forecast_json_list(
        self,
        list_of_dates: List[date],
        region: str,
        signal_type: Optional[
            Literal["co2_moer", "co2_aoer", "health_damage"]
        ] = "co2_moer",
        model: Optional[Union[str, date]] = None,
        horizon_hours: int = 24,
    ) -> List[Dict[str, Any]]:
        """
        Fetches historical forecast data for a list of specific dates.

        Args:
            list_of_dates (List[date]): A list of dates to retrieve historical forecasts for.
            region (str): The region for which the forecast is needed.
            signal_type (Optional[str]): The type of signal ("co2_moer", "co2_aoer", or "health_damage").
            model (Optional[Union[str, date]]): Model version or date.
            horizon_hours (int): Forecast horizon in hours.

        Returns:
            List[Dict[str, Any]]: A list of JSON responses for each requested date.
        """

        url = f"{self.url_base}/v3/forecast/historical"
        params = {
            "region": region,
            "signal_type": signal_type,
            "horizon_hours": horizon_hours,
        }

        if model is not None:
            params["model"] = model

        param_chunks = [
            # add timezone to dates
            {
                **params,
                "start": datetime.combine(d, dt_time(0, 0)).isoformat() + "Z",
                "end": datetime.combine(d, dt_time(23, 59)).isoformat() + "Z",
            }
            for d in list_of_dates
        ]
        return self._fetch_data(url, param_chunks)

    def get_historical_forecast_pandas(
        self,
        start: Union[str, datetime],
        end: Union[str, datetime],
        region: str,
        signal_type: Optional[
            Literal["co2_moer", "co2_aoer", "health_damage"]
        ] = "co2_moer",
        model: Optional[Union[str, date]] = None,
        horizon_hours: int = 24,
    ) -> pd.DataFrame:
        """
        Retrieves the historical forecast data as a pandas DataFrame.

        Args:
            start (Union[str, datetime]): The start date or datetime for the historical forecast.
            end (Union[str, datetime]): The end date or datetime for the historical forecast.
            region (str): The region for which the historical forecast data is retrieved.
            signal_type (Optional[str]): The type of signal for the historical forecast data.
            model (Optional[Union[str, date]]): The model date for the historical forecast data.
            horizon_hours (int): The number of hours to forecast.

        Returns:
            pd.DataFrame: A pandas DataFrame containing the historical forecast data.
        """
        json_list = self.get_historical_forecast_json(
            start, end, region, signal_type, model, horizon_hours
        )
        return self._parse_historical_forecast_json(json_list)

    def get_historical_forecast_pandas_list(
        self,
        list_of_dates: List[date],
        region: str,
        signal_type: Optional[
            Literal["co2_moer", "co2_aoer", "health_damage"]
        ] = "co2_moer",
        model: Optional[Union[str, date]] = None,
        horizon_hours: int = 24,
    ) -> pd.DataFrame:
        """
        Retrieves the historical forecast data for a list of specific dates as a pandas DataFrame.

        Args:
            list_of_dates (List[date]): A list of dates to retrieve historical forecasts for.
            region (str): The region for which the forecast is needed.
            signal_type (Optional[str]): The type of signal.
            model (Optional[Union[str, date]]): The model version or date.
            horizon_hours (int): Forecast horizon in hours.

        Returns:
            pd.DataFrame: A pandas DataFrame containing the historical forecast data.
        """
        json_list = self.get_historical_forecast_json_list(
            list_of_dates, region, signal_type, model, horizon_hours
        )
        return self._parse_historical_forecast_json(json_list)


class WattTimeMaps(WattTimeBase):
    def get_maps_json(
        self,
        signal_type: Optional[
            Literal["co2_moer", "co2_aoer", "health_damage"]
        ] = "co2_moer",
    ):
        """
        Retrieves JSON data for the maps API.

        Args:
            signal_type (Optional[str]): The type of signal to retrieve data for.
                Valid options are "co2_moer", "co2_aoer", and "health_damage".
                Defaults to "co2_moer".

        Returns:
            dict: The JSON response from the API.
        """

        url = "{}/v3/maps".format(self.url_base)
        params = {"signal_type": signal_type}
        return self._make_rate_limited_request(url, params)


class WattTimeMarginalFuelMix(WattTimeBase):

    def get_fuel_mix_jsons(
        self,
        start: Union[str, datetime],
        end: Union[str, datetime],
        region: str,
        signal_type: Optional[Literal["marginal_fuel_mix"]] = "marginal_fuel_mix",
        model: Optional[Union[str, date]] = None,
    ) -> List[Dict[str, Any]]:
        if not self._is_token_valid():
            self._login()
        url = f"{self.url_base}/v3/fuel-mix"
        responses = []
        params = {
            "region": region,
            "signal_type": signal_type,
        }

        start, end = self._parse_dates(start, end)
        chunks = self._get_chunks(start, end, chunk_size=timedelta(days=30))

        # No model will default to the most recent model version available
<<<<<<< HEAD
        if model is not None:
=======
        if model:
>>>>>>> 2488f71e
            params["model"] = model

        param_chunks = [{**params, "start": c[0], "end": c[1]} for c in chunks]

        try:
            responses = self._fetch_data(url, param_chunks)
        except RuntimeError as e:
            if "403 Client Error: Forbidden" in str(e):
                print(
                    f"The /v3/fuel-mix endpoint is a beta endpoint that provides *marginal* fuel mix data. This endpoint is not currently available to all users, please reach out to WattTime if you believe accessing marginal fuel mix data could be impactful for your usecase!"
                )
                return []
            raise
        return responses

    def get_fuel_mix_pandas(
        self,
        start: Union[str, datetime],
        end: Union[str, datetime],
        region: str,
        signal_type: Optional[Literal["marginal_fuel_mix"]] = "marginal_fuel_mix",
        model: Optional[Union[str, date]] = None,
    ) -> pd.DataFrame:
        json_list = self.get_fuel_mix_jsons(start, end, region, signal_type, model)
        out = defaultdict(dict)
        for json in json_list:
            for entry in json["data"]:
                for by_fuel in entry["values"]:
                    out[by_fuel["fuel_type"]][entry["point_time"]] = by_fuel["value"]

        df = pd.DataFrame.from_dict(out).fillna(0).sort_index()
        df.index = pd.to_datetime(df.index)
        df.index.name = "point_time"
        return df<|MERGE_RESOLUTION|>--- conflicted
+++ resolved
@@ -760,11 +760,7 @@
         chunks = self._get_chunks(start, end, chunk_size=timedelta(days=30))
 
         # No model will default to the most recent model version available
-<<<<<<< HEAD
         if model is not None:
-=======
-        if model:
->>>>>>> 2488f71e
             params["model"] = model
 
         param_chunks = [{**params, "start": c[0], "end": c[1]} for c in chunks]
