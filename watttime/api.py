--- conflicted
+++ resolved
@@ -1123,7 +1123,6 @@
 
         return combined_schedule
 
-<<<<<<< HEAD
     def check_if_contiguity_sleep_required(self, usage_plan, next_query_time):
         """Check if charging needs to be paused for contiguity.
 
@@ -1221,187 +1220,4 @@
                 next_new_schedule_start_time = None
             )
             
-        return recalculator
-=======
-class RequerySimulator:
-    def __init__(self, 
-                 moers_list,
-                 requery_dates,
-                 region="CAISO_NORTH",
-                 window_start=datetime(2025, 1, 1, hour=20, second=1, tzinfo=UTC),
-                 window_end=datetime(2025, 1, 2, hour=8, second=1, tzinfo=UTC),
-                 usage_time_required_minutes=240,
-                 usage_power_kw=2):
-        self.moers_list = moers_list
-        self.requery_dates = requery_dates
-        self.region = region
-        self.window_start = window_start
-        self.window_end = window_end
-        self.usage_time_required_minutes = usage_time_required_minutes
-        self.usage_power_kw = usage_power_kw
-        
-        self.username = os.getenv("WATTTIME_USER")
-        self.password = os.getenv("WATTTIME_PASSWORD")
-        self.wt_opt = WattTimeOptimizer(self.username, self.password)
-        
-    def _get_initial_plan(self):
-        return self.wt_opt.get_optimal_usage_plan(
-            region=self.region,
-            usage_window_start=self.window_start,
-            usage_window_end=self.window_end,
-            usage_time_required_minutes=self.usage_time_required_minutes,
-            usage_power_kw=self.usage_power_kw,
-            charge_per_interval=None,
-            optimization_method="simple",
-            moer_data_override=self.moers_list[0][["point_time","value"]]
-        )
-    
-    def simulate(self):
-        initial_plan = self._get_initial_plan()
-        recalculator = Recalculator(
-            initial_schedule=initial_plan,
-            start_time=self.window_start,
-            end_time=self.window_end,
-            total_time_required=self.usage_time_required_minutes
-        )
-        
-        for i, new_window_start in enumerate(self.requery_dates[1:], 1):
-            print(i)
-            new_time_required = recalculator.get_remaining_time_required(new_window_start)
-            next_plan = self.wt_opt.get_optimal_usage_plan(
-                region=self.region,
-                usage_window_start=new_window_start,
-                usage_window_end=self.window_end,
-                usage_time_required_minutes=new_time_required,
-                usage_power_kw=self.usage_power_kw,
-                charge_per_interval=None,
-                optimization_method="simple",
-                moer_data_override=self.moers_list[i][["point_time","value"]]
-            )
-            recalculator.update_charging_schedule(
-                new_schedule=next_plan,
-                new_schedule_start_time=new_window_start
-            )
-            
-        return recalculator
-
-
-class RecalculatingWattTimeOptimizerWithContiguity(RecalculatingWattTimeOptimizer):
-    def __init__(
-        self,
-        watttime_username: str,
-        watttime_password: str,
-        region: str,
-        usage_time_required_minutes: float,
-        usage_power_kw: Union[int, float, pd.DataFrame],
-        optimization_method: Optional[
-            Literal["baseline", "simple", "sophisticated", "auto"]
-        ],
-        charge_per_interval: list = [],
-    ):
-        self.all_charge_per_interval = charge_per_interval
-        super().__init__(
-            watttime_username,
-            watttime_password,
-            region,
-            usage_time_required_minutes,
-            usage_power_kw,
-            optimization_method,
-        )
-
-    def get_new_schedule(
-        self,
-        new_start_time: datetime,
-        new_end_time: datetime,
-        curr_fcst_data: pd.DataFrame = None,
-    ) -> pd.DataFrame:
-        if len(self.all_schedules) == 0:
-            # If no existing schedules, then generate as normal
-            new_schedule, _ = self._get_new_schedule(
-                new_start_time,
-                new_end_time,
-                curr_fcst_data,
-                self.all_charge_per_interval,
-            )
-            self.all_schedules.append((new_schedule, (new_start_time, new_end_time)))
-            return new_schedule
-
-        # Get the schedule that we should previously have followed
-        curr_combined_schedule = self.get_combined_schedule(new_end_time)
-
-        # Get num charging intervals completed so far
-        completed_schedule = curr_combined_schedule[
-            curr_combined_schedule.index < new_start_time
-        ]
-        charging_indicator = (
-            completed_schedule["usage"].apply(lambda x: 1 if x > 0 else 0).sum()
-        )
-        num_charging_segments_complete = bisect.bisect_right(
-            list(accumulate(self.all_charge_per_interval)), charging_indicator * 5
-        )
-
-        # Get the current status
-        curr_segment = curr_combined_schedule[
-            curr_combined_schedule.index <= new_start_time
-        ].iloc[-1]
-        if curr_segment["usage"] > 0:
-            upcoming_segments = curr_combined_schedule[
-                curr_combined_schedule.index > new_start_time
-            ]
-            upcoming_no_charge_times = upcoming_segments[
-                upcoming_segments["usage"] == 0
-            ]
-
-            # if we charge for the remaining time, return the existing schedule (starting at new_start_time)
-            if upcoming_no_charge_times.empty:
-                return curr_combined_schedule[
-                    curr_combined_schedule.index >= new_start_time
-                ]
-
-            next_unplug_time = upcoming_no_charge_times.index[0]
-            next_unplug_time = next_unplug_time.to_pydatetime()
-
-            # Get the section of old schedule to follow
-            remaining_old_schedule = curr_combined_schedule[
-                curr_combined_schedule.index < next_unplug_time
-            ]
-            remaining_old_schedule = remaining_old_schedule[
-                remaining_old_schedule.index >= new_start_time
-            ]
-
-            # Update completed segments to reflect portion of old schedule
-            additional_charge_segments = (
-                remaining_old_schedule["usage"].apply(lambda x: 1 if x > 0 else 0).sum()
-            )
-            num_charging_segments_complete = bisect.bisect_right(
-                list(accumulate(self.all_charge_per_interval)),
-                (charging_indicator + additional_charge_segments) * 5,
-            )
-
-            # Get schedule for after this segment completes
-            new_schedule, ctx = self._get_new_schedule(
-                next_unplug_time,
-                new_end_time,
-                curr_fcst_data,
-                self.all_charge_per_interval[num_charging_segments_complete:],
-            )
-
-            # Construct the schedule from start_time
-            if remaining_old_schedule is not None:
-                new_schedule = pd.concat([remaining_old_schedule, new_schedule])
-
-            ctx = (new_schedule.index[0], ctx[1])
-        else:
-            # If not in segment, generate a schedule starting at new_start_time
-            new_schedule, ctx = self._get_new_schedule(
-                new_start_time,
-                new_end_time,
-                curr_fcst_data,
-                self.all_charge_per_interval[num_charging_segments_complete:],
-            )
-
-        # Update last schedule, add new schedule
-        self._set_last_schedule_end_time(new_start_time)
-        self.all_schedules.append((new_schedule, ctx))
-        return new_schedule
->>>>>>> bc40d7f4
+        return recalculator