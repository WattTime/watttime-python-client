--- conflicted
+++ resolved
@@ -3,10 +3,7 @@
 import threading
 import time
 from datetime import date, datetime, timedelta, time as dt_time
-<<<<<<< HEAD
 from collections import defaultdict
-=======
->>>>>>> 81e9e021
 from functools import cache
 from pathlib import Path
 from typing import Any, Dict, List, Literal, Optional, Tuple, Union
@@ -27,10 +24,7 @@
         password: Optional[str] = None,
         multithreaded: bool = False,
         rate_limit: int = 10,
-<<<<<<< HEAD
-=======
         worker_count: int = min(10, (os.cpu_count() or 1) * 2),
->>>>>>> 81e9e021
     ):
         """
         Initializes a new instance of the class.
@@ -52,10 +46,7 @@
         self.multithreaded = multithreaded
         self.rate_limit = rate_limit
         self._last_request_times = []
-<<<<<<< HEAD
-=======
         self.worker_count = worker_count
->>>>>>> 81e9e021
 
         if self.multithreaded:
             self._rate_limit_lock = (
@@ -63,11 +54,8 @@
             )  # prevent multiple threads from modifying _last_request_times simultaneously
             self._rate_limit_condition = threading.Condition(self._rate_limit_lock)
 
-<<<<<<< HEAD
-=======
         self.session = requests.Session()
 
->>>>>>> 81e9e021
     def _login(self):
         """
         Login to the WattTime API, which provides a JWT valid for 30 minutes
@@ -209,12 +197,9 @@
         """
         Makes a single API request while respecting the rate limit.
         """
-<<<<<<< HEAD
-=======
 
         # should already be logged in -- keeping incase long running chunked request surpasses
         # token timeout
->>>>>>> 81e9e021
         if not self._is_token_valid() or not self.headers:
             self._login()
 
@@ -229,11 +214,7 @@
             self._apply_rate_limit(ts)
 
         try:
-<<<<<<< HEAD
-            rsp = requests.get(url, headers=self.headers, params=params)
-=======
             rsp = self.session.get(url, headers=self.headers, params=params, timeout=60)
->>>>>>> 81e9e021
             rsp.raise_for_status()
             j = rsp.json()
         except requests.exceptions.RequestException as e:
@@ -286,23 +267,16 @@
         varying `param_chunks`.
         """
 
-<<<<<<< HEAD
-=======
         # first try to login before beginning multithreading
         if not self._is_token_valid() or not self.headers:
             self._login()
 
->>>>>>> 81e9e021
         if isinstance(param_chunks, dict):
             param_chunks = [param_chunks]
 
         responses = []
         if self.multithreaded:
-<<<<<<< HEAD
-            with ThreadPoolExecutor(max_workers=os.cpu_count() * 5) as executor:
-=======
             with ThreadPoolExecutor(max_workers=self.worker_count) as executor:
->>>>>>> 81e9e021
                 futures = {
                     executor.submit(
                         self._make_rate_limited_request, url, params
@@ -731,7 +705,6 @@
 
         url = "{}/v3/maps".format(self.url_base)
         params = {"signal_type": signal_type}
-<<<<<<< HEAD
         return self._make_rate_limited_request(url, params)
 
 
@@ -792,7 +765,4 @@
         df = pd.DataFrame.from_dict(out).fillna(0).sort_index()
         df.index = pd.to_datetime(df.index)
         df.index.name = "point_time"
-        return df
-=======
-        return self._make_rate_limited_request(url, params)
->>>>>>> 81e9e021
+        return df