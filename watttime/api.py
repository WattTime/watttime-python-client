import os
import time
import threading
import time
from datetime import date, datetime, timedelta, time as dt_time
from functools import cache
from pathlib import Path
from typing import Any, Dict, List, Literal, Optional, Tuple, Union
from concurrent.futures import ThreadPoolExecutor, as_completed

import pandas as pd
import requests
from dateutil.parser import parse
from pytz import UTC


class WattTimeBase:
    url_base = "https://api.watttime.org"

    def __init__(
        self,
        username: Optional[str] = None,
        password: Optional[str] = None,
        multithreaded: bool = False,
        rate_limit: int = 10,
    ):
        """
        Initializes a new instance of the class.

        Parameters:
            username (Optional[str]): The username to use for authentication. If not provided, the value will be retrieved from the environment variable "WATTTIME_USER".
            password (Optional[str]): The password to use for authentication. If not provided, the value will be retrieved from the environment variable "WATTTIME_PASSWORD".
        """
        self.username = username or os.getenv("WATTTIME_USER")
        self.password = password or os.getenv("WATTTIME_PASSWORD")
        self.token = None
        self.headers = None
        self.token_valid_until = None

        self.multithreaded = multithreaded
        self.rate_limit = rate_limit
        self._last_request_times = []

        if self.multithreaded:
            self._rate_limit_lock = (
                threading.Lock()
            )  # prevent multiple threads from modifying _last_request_times simultaneously
            self._rate_limit_condition = threading.Condition(self._rate_limit_lock)

        self.session = requests.Session()

    def _login(self):
        """
        Login to the WattTime API, which provides a JWT valid for 30 minutes

        Raises:
            Exception: If the login fails and the credentials are incorrect.
        """

        url = f"{self.url_base}/login"
        rsp = self.session.get(
            url,
            auth=requests.auth.HTTPBasicAuth(self.username, self.password),
            timeout=60,
        )
        rsp.raise_for_status()
        self.token = rsp.json().get("token", None)
        self.token_valid_until = datetime.now() + timedelta(minutes=30)
        if not self.token:
            raise Exception("failed to log in, double check your credentials")
        self.headers = {"Authorization": "Bearer " + self.token}

    def _is_token_valid(self) -> bool:
        if not self.token_valid_until:
            return False
        return self.token_valid_until > datetime.now()

    def _parse_dates(
        self, start: Union[str, datetime], end: Union[str, datetime]
    ) -> Tuple[datetime, datetime]:
        """
        Parse the given start and end dates.

        Args:
            start (Union[str, datetime]): The start date to parse. It can be either a string or a datetime object.
            end (Union[str, datetime]): The end date to parse. It can be either a string or a datetime object.

        Returns:
            Tuple[datetime, datetime]: A tuple containing the parsed start and end dates as datetime objects.
        """
        if isinstance(start, str):
            start = parse(start)
        if isinstance(end, str):
            end = parse(end)

        if start.tzinfo:
            start = start.astimezone(UTC)
        else:
            start = start.replace(tzinfo=UTC)

        if end.tzinfo:
            end = end.astimezone(UTC)
        else:
            end = end.replace(tzinfo=UTC)

        return start, end

    def _get_chunks(
        self, start: datetime, end: datetime, chunk_size: timedelta = timedelta(days=30)
    ) -> List[Tuple[datetime, datetime]]:
        """
        Generate a list of tuples representing chunks of time within a given time range.

        Args:
            start (datetime): The start datetime of the time range.
            end (datetime): The end datetime of the time range.
            chunk_size (timedelta, optional): The size of each chunk. Defaults to timedelta(days=30).

        Returns:
            List[Tuple[datetime, datetime]]: A list of tuples representing the chunks of time.
        """
        chunks = []
        while start < end:
            chunk_end = min(end, start + chunk_size)
            chunks.append((start, chunk_end))
            start = chunk_end

        # API response is inclusive, avoid overlap in chunks
        chunks = [(s, e - timedelta(minutes=5)) for s, e in chunks[0:-1]] + [chunks[-1]]
        return chunks

    def register(self, email: str, organization: Optional[str] = None) -> None:
        """
        Register a user with the given email and organization.

        Parameters:
            email (str): The email of the user.
            organization (Optional[str], optional): The organization the user belongs to. Defaults to None.

        Returns:
            None: An error will be raised if registration was unsuccessful.
        """

        url = f"{self.url_base}/register"
        params = {
            "username": self.username,
            "password": self.password,
            "email": email,
            "org": organization,
        }

<<<<<<< HEAD
        rsp = requests.post(url, json=params, timeout=60)
=======
        rsp = self.session.post(url, json=params, timeout=20)
>>>>>>> 7a22ed75
        rsp.raise_for_status()
        print(
            f"Successfully registered {self.username}, please check {email} for a verification email"
        )

    @cache
    def region_from_loc(
        self,
        latitude: Union[str, float],
        longitude: Union[str, float],
        signal_type: Optional[
            Literal["co2_moer", "co2_aoer", "health_damage"]
        ] = "co2_moer",
    ) -> Dict[str, str]:
        """
        Retrieve the region information based on the given latitude and longitude.

        Args:
            latitude (Union[str, float]): The latitude of the location.
            longitude (Union[str, float]): The longitude of the location.
            signal_type (Optional[Literal["co2_moer", "co2_aoer", "health_damage"]], optional):
                The type of signal to be used for the region classification.
                Defaults to "co2_moer".

        Returns:
            Dict[str, str]: A dictionary containing the region information with keys "region" and "region_full_name".
        """
        url = f"{self.url_base}/v3/region-from-loc"
        params = {
            "latitude": str(latitude),
            "longitude": str(longitude),
            "signal_type": signal_type,
        }
        j = self._make_rate_limited_request(url, params=params)
        return j

    def _make_rate_limited_request(self, url: str, params: Dict[str, Any]) -> Dict:
        """
        Makes a single API request while respecting the rate limit.
        """
        if not self._is_token_valid() or not self.headers:
            self._login()

        ts = time.time()

        # apply rate limiting by either sleeping (single thread) or
        # waiting on a condition ()
        if self.multithreaded:
            with self._rate_limit_condition:
                self._apply_rate_limit(ts)
        else:
            self._apply_rate_limit(ts)

        try:
            rsp = self.session.get(url, headers=self.headers, params=params, timeout=60)
            rsp.raise_for_status()
            j = rsp.json()
        except requests.exceptions.RequestException as e:
            raise RuntimeError(
                f"API Request Failed: {e}\nURL: {url}\nParams: {params}"
            ) from e

        if j.get("meta", {}).get("warnings"):
            print("Warnings Returned: %s | Response: %s", params, j["meta"])

        return j

    def _apply_rate_limit(self, ts: float):
        """
        Rate limiting not allowing more than self.rate_limit requests per second.

        This is applied by checking is `self._last_request_times` has more than self.rate_limit entries.
        If so, it will wait until the oldest entry is older than 1 second.

        If multithreading, waiting is achieved by setting a "condition" on the thread.
        If single threading, we sleep for the remaining time.
        """
        self._last_request_times = [t for t in self._last_request_times if ts - t < 1.0]

        if len(self._last_request_times) >= self.rate_limit:
            earliest_request_age = ts - self._last_request_times[0]
            wait_time = 1.0 - earliest_request_age
            if wait_time > 0:
                if self.multithreaded:
                    self._rate_limit_condition.wait(timeout=wait_time)
                else:
                    time.sleep(wait_time)

        self._last_request_times.append(time.time())

        if self.multithreaded:
            self._rate_limit_condition.notify_all()

    def _fetch_data(
        self,
        url: str,
        param_chunks: Union[Dict[str, Any], List[Dict[str, Any]]],
    ) -> List[Dict]:
        """
        Base method for fetching data without multithreading.
        If you are making a single request, you can call _make_rate_limited_request directly.
        This class is suited for making a series of requests in a for loop, with
        varying `param_chunks`.
        """

        if isinstance(param_chunks, dict):
            param_chunks = [param_chunks]

        responses = []
        if self.multithreaded:
            with ThreadPoolExecutor(
                max_workers=min(10, (os.cpu_count() or 1) * 2)
            ) as executor:
                futures = {
                    executor.submit(
                        self._make_rate_limited_request, url, params
                    ): params
                    for params in param_chunks
                }

                for future in as_completed(futures):
                    responses.append(future.result())
        else:
            for params in param_chunks:
                rsp = self._make_rate_limited_request(url, params)
                responses.append(rsp)

        return responses


class WattTimeHistorical(WattTimeBase):
    def get_historical_jsons(
        self,
        start: Union[str, datetime],
        end: Union[str, datetime],
        region: str,
        signal_type: Optional[
            Literal["co2_moer", "co2_aoer", "health_damage"]
        ] = "co2_moer",
        model: Optional[Union[str, date]] = None,
    ) -> List[dict]:
        """
        Base function to scrape historical data, returning a list of .json responses.

        Args:
            start (datetime): inclusive start, with a UTC timezone.
            end (datetime): inclusive end, with a UTC timezone.
            region (str): string, accessible through the /my-access endpoint, or use the free region (CAISO_NORTH)
            signal_type (str, optional): one of ['co2_moer', 'co2_aoer', 'health_damage']. Defaults to "co2_moer".
            model (Optional[Union[str, date]], optional): Optionally provide a model, used for versioning models.
                Defaults to None.

        Raises:
            Exception: Scraping failed for some reason

        Returns:
            List[dict]: A list of dictionary representations of the .json response object
        """
        url = "{}/v3/historical".format(self.url_base)
        params = {"region": region, "signal_type": signal_type}

        start, end = self._parse_dates(start, end)
        chunks = self._get_chunks(start, end)

        # No model will default to the most recent model version available
        if model is not None:
            params["model"] = model

        param_chunks = [{**params, "start": c[0], "end": c[1]} for c in chunks]
        responses = self._fetch_data(url, param_chunks)

        # the API should not let this happen, but ensure for sanity
        unique_models = set([r["meta"]["model"]["date"] for r in responses])
        chosen_model = model or max(unique_models)
        if len(unique_models) > 1:
            responses = [
                r for r in responses if r["meta"]["model"]["date"] == chosen_model
            ]

        return responses

    def get_historical_pandas(
        self,
        start: Union[str, datetime],
        end: Union[str, datetime],
        region: str,
        signal_type: Optional[
            Literal["co2_moer", "co2_aoer", "health_damage"]
        ] = "co2_moer",
        model: Optional[Union[str, date]] = None,
        include_meta: bool = False,
    ):
        """
        Return a pd.DataFrame with point_time, and values.

        Args:
            See .get_hist_jsons() for shared arguments.
            include_meta (bool, optional): adds additional columns to the output dataframe,
                containing the metadata information. Note that metadata is returned for each API response,
                not for each point_time.

        Returns:
            pd.DataFrame: _description_
        """
        responses = self.get_historical_jsons(start, end, region, signal_type, model)
        df = pd.json_normalize(
            responses, record_path="data", meta=["meta"] if include_meta else []
        )

        df["point_time"] = pd.to_datetime(df["point_time"])

        return df

    def get_historical_csv(
        self,
        start: Union[str, datetime],
        end: Union[str, datetime],
        region: str,
        signal_type: Optional[
            Literal["co2_moer", "co2_aoer", "health_damage"]
        ] = "co2_moer",
        model: Optional[Union[str, date]] = None,
    ):
        """
        Retrieves historical data from a specified start date to an end date and saves it as a CSV file.
        CSV naming scheme is like "CAISO_NORTH_co2_moer_2022-01-01_2022-01-07.csv"

        Args:
            start (Union[str, datetime]): The start date for retrieving historical data. It can be a string in the format "YYYY-MM-DD" or a datetime object.
            end (Union[str, datetime]): The end date for retrieving historical data. It can be a string in the format "YYYY-MM-DD" or a datetime object.
            region (str): The region for which historical data is requested.
            signal_type (Optional[Literal["co2_moer", "co2_aoer", "health_damage"]]): The type of signal for which historical data is requested. Default is "co2_moer".
            model (Optional[Union[str, date]]): The date of the model for which historical data is requested. It can be a string in the format "YYYY-MM-DD" or a date object. Default is None.

        Returns:
            None, results are saved to a csv file in the user's home directory.
        """
        df = self.get_historical_pandas(start, end, region, signal_type, model)

        out_dir = Path.home() / "watttime_historical_csvs"
        out_dir.mkdir(exist_ok=True)

        start, end = self._parse_dates(start, end)
        fp = out_dir / f"{region}_{signal_type}_{start.date()}_{end.date()}.csv"
        df.to_csv(fp, index=False)
        print(f"file written to {fp}")


class WattTimeMyAccess(WattTimeBase):
    def get_access_json(self) -> Dict:
        """
        Retrieves the my-access/ JSON from the API, which provides information on
        the signal_types, regions, endpoints, and models that you have access to.

        Returns:
            Dict: The access JSON as a dictionary.

        Raises:
            Exception: If the token is not valid.
        """
        url = "{}/v3/my-access".format(self.url_base)
        return self._make_rate_limited_request(url, params={})

    def get_access_pandas(self) -> pd.DataFrame:
        """
        Retrieves my-access data from a JSON source and returns it as a pandas DataFrame.

        Returns:
            pd.DataFrame: A DataFrame containing access data with the following columns:
                - signal_type: The type of signal.
                - region: The abbreviation of the region.
                - region_name: The full name of the region.
                - endpoint: The endpoint.
                - model: The date identifier of the model.
                - Any additional columns from the model_dict.
        """
        j = self.get_access_json()
        out = []
        for sig_dict in j["signal_types"]:
            for reg_dict in sig_dict["regions"]:
                for end_dict in reg_dict["endpoints"]:
                    for model_dict in end_dict["models"]:
                        out.append(
                            {
                                "signal_type": sig_dict["signal_type"],
                                "region": reg_dict["region"],
                                "region_name": reg_dict["region_full_name"],
                                "endpoint": end_dict["endpoint"],
                                **model_dict,
                            }
                        )

        out = pd.DataFrame(out)
        out = out.assign(
            data_start=pd.to_datetime(out["data_start"]),
            train_start=pd.to_datetime(out["train_start"]),
            train_end=pd.to_datetime(out["train_end"]),
        )

        return out


class WattTimeForecast(WattTimeBase):
    def _parse_historical_forecast_json(
        self, json_list: List[Dict[str, Any]]
    ) -> pd.DataFrame:
        """
        Parses the JSON response from the historical forecast API into a pandas DataFrame.

        Args:
            json_list (List[Dict[str, Any]]): A list of JSON responses from the API.

        Returns:
            pd.DataFrame: A pandas DataFrame containing the parsed historical forecast data.
        """
        out = pd.DataFrame()
        for json in json_list:
            for entry in json.get("data", []):
                _df = pd.json_normalize(entry, record_path=["forecast"])
                _df = _df.assign(generated_at=pd.to_datetime(entry["generated_at"]))
                out = pd.concat([out, _df], ignore_index=True)
        return out

    def get_forecast_json(
        self,
        region: str,
        signal_type: Optional[
            Literal["co2_moer", "co2_aoer", "health_damage"]
        ] = "co2_moer",
        model: Optional[Union[str, date]] = None,
        horizon_hours: int = 24,
    ) -> Dict:
        """
        Retrieves the most recent forecast data in JSON format based on the given region, signal type, and model date.
        This endpoint does not accept start and end as parameters, it only returns the most recent data!
        To access historical data, use the /v3/forecast/historical endpoint.
        https://docs.watttime.org/#tag/GET-Forecast/operation/get_historical_forecast_v3_forecast_historical_get

        Args:
            region (str): The region for which forecast data is requested.
            signal_type (str, optional): The type of signal to retrieve forecast data for. Defaults to "co2_moer".
                Valid options are "co2_moer", "co2_aoer", and "health_damage".
            model (str or date, optional): The date of the model version to use for the forecast data.
                If not provided, the most recent model version will be used.
            horizon_hours (int, optional): The number of hours to forecast. Defaults to 24. Minimum of 0 provides a "nowcast" created with the forecast, maximum of 72.

        Returns:
            List[dict]: A list of dictionaries representing the forecast data in JSON format.
        """
        params = {
            "region": region,
            "signal_type": signal_type,
            "horizon_hours": horizon_hours,
        }

        # No model will default to the most recent model version available
        if model is not None:
            params["model"] = model

        url = "{}/v3/forecast".format(self.url_base)
        return self._make_rate_limited_request(url, params)

    def get_forecast_pandas(
        self,
        region: str,
        signal_type: Optional[
            Literal["co2_moer", "co2_aoer", "health_damage"]
        ] = "co2_moer",
        model: Optional[Union[str, date]] = None,
        include_meta: bool = False,
        horizon_hours: int = 24,
    ) -> pd.DataFrame:
        """
        Return a pd.DataFrame with point_time, and values.

        Args:
            See .get_forecast_json() for shared arguments.
            include_meta (bool, optional): adds additional columns to the output dataframe,
                containing the metadata information. Note that metadata is returned for each API response,
                not for each point_time.

        Returns:
            pd.DataFrame: _description_
        """
        j = self.get_forecast_json(region, signal_type, model, horizon_hours)
        return pd.json_normalize(
            j, record_path="data", meta=["meta"] if include_meta else []
        )

    def get_historical_forecast_json(
        self,
        start: Union[str, datetime],
        end: Union[str, datetime],
        region: str,
        signal_type: Optional[
            Literal["co2_moer", "co2_aoer", "health_damage"]
        ] = "co2_moer",
        model: Optional[Union[str, date]] = None,
        horizon_hours: int = 24,
    ) -> List[Dict[str, Any]]:
        url = f"{self.url_base}/v3/forecast/historical"
        params = {
            "region": region,
            "signal_type": signal_type,
            "horizon_hours": horizon_hours,
        }

        start, end = self._parse_dates(start, end)
        chunks = self._get_chunks(start, end, chunk_size=timedelta(days=1))

        if model is not None:
            params["model"] = model

        param_chunks = [{**params, "start": c[0], "end": c[1]} for c in chunks]
        return self._fetch_data(url, param_chunks)

    def get_historical_forecast_json_list(
        self,
        list_of_dates: List[date],
        region: str,
        signal_type: Optional[
            Literal["co2_moer", "co2_aoer", "health_damage"]
        ] = "co2_moer",
        model: Optional[Union[str, date]] = None,
        horizon_hours: int = 24,
    ) -> List[Dict[str, Any]]:
        """
        Fetches historical forecast data for a list of specific dates.

        Args:
            list_of_dates (List[date]): A list of dates to retrieve historical forecasts for.
            region (str): The region for which the forecast is needed.
            signal_type (Optional[str]): The type of signal ("co2_moer", "co2_aoer", or "health_damage").
            model (Optional[Union[str, date]]): Model version or date.
            horizon_hours (int): Forecast horizon in hours.

        Returns:
            List[Dict[str, Any]]: A list of JSON responses for each requested date.
        """

        url = f"{self.url_base}/v3/forecast/historical"
        params = {
            "region": region,
            "signal_type": signal_type,
            "horizon_hours": horizon_hours,
        }

        if model is not None:
            params["model"] = model

        param_chunks = [
            # add timezone to dates
            {
                **params,
                "start": datetime.combine(d, dt_time(0, 0)).isoformat() + "Z",
                "end": datetime.combine(d, dt_time(23, 59)).isoformat() + "Z",
            }
            for d in list_of_dates
        ]
        return self._fetch_data(url, param_chunks)

    def get_historical_forecast_pandas(
        self,
        start: Union[str, datetime],
        end: Union[str, datetime],
        region: str,
        signal_type: Optional[
            Literal["co2_moer", "co2_aoer", "health_damage"]
        ] = "co2_moer",
        model: Optional[Union[str, date]] = None,
        horizon_hours: int = 24,
    ) -> pd.DataFrame:
        """
        Retrieves the historical forecast data as a pandas DataFrame.

        Args:
            start (Union[str, datetime]): The start date or datetime for the historical forecast.
            end (Union[str, datetime]): The end date or datetime for the historical forecast.
            region (str): The region for which the historical forecast data is retrieved.
            signal_type (Optional[str]): The type of signal for the historical forecast data.
            model (Optional[Union[str, date]]): The model date for the historical forecast data.
            horizon_hours (int): The number of hours to forecast.

        Returns:
            pd.DataFrame: A pandas DataFrame containing the historical forecast data.
        """
        json_list = self.get_historical_forecast_json(
            start, end, region, signal_type, model, horizon_hours
        )
        return self._parse_historical_forecast_json(json_list)

    def get_historical_forecast_pandas_list(
        self,
        list_of_dates: List[date],
        region: str,
        signal_type: Optional[
            Literal["co2_moer", "co2_aoer", "health_damage"]
        ] = "co2_moer",
        model: Optional[Union[str, date]] = None,
        horizon_hours: int = 24,
    ) -> pd.DataFrame:
        """
        Retrieves the historical forecast data for a list of specific dates as a pandas DataFrame.

        Args:
            list_of_dates (List[date]): A list of dates to retrieve historical forecasts for.
            region (str): The region for which the forecast is needed.
            signal_type (Optional[str]): The type of signal.
            model (Optional[Union[str, date]]): The model version or date.
            horizon_hours (int): Forecast horizon in hours.

        Returns:
            pd.DataFrame: A pandas DataFrame containing the historical forecast data.
        """
        json_list = self.get_historical_forecast_json_list(
            list_of_dates, region, signal_type, model, horizon_hours
        )
        return self._parse_historical_forecast_json(json_list)


class WattTimeMaps(WattTimeBase):
    def get_maps_json(
        self,
        signal_type: Optional[
            Literal["co2_moer", "co2_aoer", "health_damage"]
        ] = "co2_moer",
    ):
        """
        Retrieves JSON data for the maps API.

        Args:
            signal_type (Optional[str]): The type of signal to retrieve data for.
                Valid options are "co2_moer", "co2_aoer", and "health_damage".
                Defaults to "co2_moer".

        Returns:
            dict: The JSON response from the API.
        """

        url = "{}/v3/maps".format(self.url_base)
        params = {"signal_type": signal_type}
        return self._make_rate_limited_request(url, params)<|MERGE_RESOLUTION|>--- conflicted
+++ resolved
@@ -149,11 +149,8 @@
             "org": organization,
         }
 
-<<<<<<< HEAD
-        rsp = requests.post(url, json=params, timeout=60)
-=======
-        rsp = self.session.post(url, json=params, timeout=20)
->>>>>>> 7a22ed75
+        rsp = self.session.post(url, json=params, timeout=60)
+
         rsp.raise_for_status()
         print(
             f"Successfully registered {self.username}, please check {email} for a verification email"
