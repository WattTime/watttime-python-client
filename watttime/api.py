import os
import time
from datetime import date, datetime, timedelta
from functools import cache
from pathlib import Path
from typing import Any, Dict, List, Literal, Optional, Tuple, Union

import pandas as pd
import requests
from dateutil.parser import parse
from pytz import UTC


class WattTimeBase:
    url_base = "https://api.watttime.org"

    def __init__(self, username: Optional[str] = None, password: Optional[str] = None):
        """
        Initializes a new instance of the class.

        Parameters:
            username (Optional[str]): The username to use for authentication. If not provided, the value will be retrieved from the environment variable "WATTTIME_USER".
            password (Optional[str]): The password to use for authentication. If not provided, the value will be retrieved from the environment variable "WATTTIME_PASSWORD".
        """
        self.username = username or os.getenv("WATTTIME_USER")
        self.password = password or os.getenv("WATTTIME_PASSWORD")
        self.certificate_location = os.getenv("PEM_CERTIFICATE")
        self.token = None
        self.token_valid_until = None

    def _login(self):
        """
       Login to the WattTime API, which provides a JWT valid for 30 minutes

        Raises:
            Exception: If the login fails and the credentials are incorrect.
        """

        url = f"{self.url_base}/login"
        rsp = requests.get(
            url,
            auth=requests.auth.HTTPBasicAuth(self.username, self.password),
            verify=self.certificate_location,
            timeout=20,
        )
        rsp.raise_for_status()
        self.token = rsp.json().get("token", None)
        self.token_valid_until = datetime.now() + timedelta(minutes=30)
        if not self.token:
            raise Exception("failed to log in, double check your credentials")

    def _is_token_valid(self) -> bool:
        if not self.token_valid_until:
            return False
        return self.token_valid_until > datetime.now()

    def _parse_dates(
        self, start: Union[str, datetime], end: Union[str, datetime]
    ) -> Tuple[datetime, datetime]:
        """
        Parse the given start and end dates.

        Args:
            start (Union[str, datetime]): The start date to parse. It can be either a string or a datetime object.
            end (Union[str, datetime]): The end date to parse. It can be either a string or a datetime object.

        Returns:
            Tuple[datetime, datetime]: A tuple containing the parsed start and end dates as datetime objects.
        """
        if isinstance(start, str):
            start = parse(start)
        if isinstance(end, str):
            end = parse(end)

        if start.tzinfo:
            start = start.astimezone(UTC)
        else:
            start = start.replace(tzinfo=UTC)

        if end.tzinfo:
            end = end.astimezone(UTC)
        else:
            end = end.replace(tzinfo=UTC)

        return start, end

    def _get_chunks(
        self, start: datetime, end: datetime, chunk_size: timedelta = timedelta(days=30)
    ) -> List[Tuple[datetime, datetime]]:
        """
        Generate a list of tuples representing chunks of time within a given time range.

        Args:
            start (datetime): The start datetime of the time range.
            end (datetime): The end datetime of the time range.
            chunk_size (timedelta, optional): The size of each chunk. Defaults to timedelta(days=30).

        Returns:
            List[Tuple[datetime, datetime]]: A list of tuples representing the chunks of time.
        """
        chunks = []
        while start < end:
            chunk_end = min(end, start + chunk_size)
            chunks.append((start, chunk_end))
            start = chunk_end

        # API response is inclusive, avoid overlap in chunks
        chunks = [(s, e - timedelta(minutes=5)) for s, e in chunks[0:-1]] + [chunks[-1]]
        return chunks

    def register(self, email: str, organization: Optional[str] = None) -> None:
        """
        Register a user with the given email and organization.

        Parameters:
            email (str): The email of the user.
            organization (Optional[str], optional): The organization the user belongs to. Defaults to None.

        Returns:
            None: An error will be raised if registration was unsuccessful.
        """

        url = f"{self.url_base}/register"
        params = {
            "username": self.username,
            "password": self.password,
            "email": email,
            "org": organization,
        }

        rsp = requests.post(url, json=params, verify=self.certificate_location, timeout=20)
        rsp.raise_for_status()
        print(
            f"Successfully registered {self.username}, please check {email} for a verification email"
        )

    @cache
    def region_from_loc(
        self,
        latitude: Union[str, float],
        longitude: Union[str, float],
        signal_type: Optional[
            Literal["co2_moer", "co2_aoer", "health_damage"]
        ] = "co2_moer",
    ) -> Dict[str, str]:
        """
        Retrieve the region information based on the given latitude and longitude.

        Args:
            latitude (Union[str, float]): The latitude of the location.
            longitude (Union[str, float]): The longitude of the location.
            signal_type (Optional[Literal["co2_moer", "co2_aoer", "health_damage"]], optional):
                The type of signal to be used for the region classification.
                Defaults to "co2_moer".

        Returns:
            Dict[str, str]: A dictionary containing the region information with keys "region" and "region_full_name".
        """
        if not self._is_token_valid():
            self._login()
        url = f"{self.url_base}/v3/region-from-loc"
        headers = {"Authorization": "Bearer " + self.token}
        params = {
            "latitude": str(latitude),
            "longitude": str(longitude),
            "signal_type": signal_type,
        }
<<<<<<< HEAD
        rsp = requests.get(url, headers=headers, params=params, verify=self.certificate_location)
        rsp.raise_for_status()
=======
        rsp = requests.get(url, headers=headers, params=params)
        if not rsp.ok:
            if rsp.status_code == 404:
                # here we specifically cannot find a location that was provided
                raise Exception(
                    f"\nAPI Response Error: {rsp.status_code}, {rsp.text} [{rsp.headers.get('x-request-id')}]"
                )
            else:
                rsp.raise_for_status()
>>>>>>> ead00bfc
        return rsp.json()


class WattTimeHistorical(WattTimeBase):
    def get_historical_jsons(
        self,
        start: Union[str, datetime],
        end: Union[str, datetime],
        region: str,
        signal_type: Optional[
            Literal["co2_moer", "co2_aoer", "health_damage"]
        ] = "co2_moer",
        model: Optional[Union[str, date]] = None,
    ) -> List[dict]:
        """
        Base function to scrape historical data, returning a list of .json responses.

        Args:
            start (datetime): inclusive start, with a UTC timezone.
            end (datetime): inclusive end, with a UTC timezone.
            region (str): string, accessible through the /my-access endpoint, or use the free region (CAISO_NORTH)
            signal_type (str, optional): one of ['co2_moer', 'co2_aoer', 'health_damage']. Defaults to "co2_moer".
            model (Optional[Union[str, date]], optional): Optionally provide a model, used for versioning models.
                Defaults to None.

        Raises:
            Exception: Scraping failed for some reason

        Returns:
            List[dict]: A list of dictionary representations of the .json response object
        """
        if not self._is_token_valid():
            self._login()
        url = "{}/v3/historical".format(self.url_base)
        headers = {"Authorization": "Bearer " + self.token}
        responses = []
        params = {"region": region, "signal_type": signal_type}

        start, end = self._parse_dates(start, end)
        chunks = self._get_chunks(start, end)

        # No model will default to the most recent model version available
        if model is not None:
            params["model"] = model

        for c in chunks:
            params["start"], params["end"] = c
            rsp = requests.get(url, headers=headers, params=params, verify=self.certificate_location)
            try:
                rsp.raise_for_status()
                j = rsp.json()
                responses.append(j)
            except Exception as e:
                raise Exception(
                    f"\nAPI Response Error: {rsp.status_code}, {rsp.text} [{rsp.headers.get('x-request-id')}]"
                )

            if len(j["meta"]["warnings"]):
                print("\n", "Warnings Returned:", params, j["meta"])

        # the API should not let this happen, but ensure for sanity
        unique_models = set([r["meta"]["model"]["date"] for r in responses])
        chosen_model = model or max(unique_models)
        if len(unique_models) > 1:
            responses = [
                r for r in responses if r["meta"]["model"]["date"] == chosen_model
            ]

        return responses

    def get_historical_pandas(
        self,
        start: Union[str, datetime],
        end: Union[str, datetime],
        region: str,
        signal_type: Optional[
            Literal["co2_moer", "co2_aoer", "health_damage"]
        ] = "co2_moer",
        model: Optional[Union[str, date]] = None,
        include_meta: bool = False,
    ):
        """
        Return a pd.DataFrame with point_time, and values.

        Args:
            See .get_hist_jsons() for shared arguments.
            include_meta (bool, optional): adds additional columns to the output dataframe,
                containing the metadata information. Note that metadata is returned for each API response,
                not for each point_time.

        Returns:
            pd.DataFrame: _description_
        """
        responses = self.get_historical_jsons(start, end, region, signal_type, model)
        df = pd.json_normalize(
            responses, record_path="data", meta=["meta"] if include_meta else []
        )

        df["point_time"] = pd.to_datetime(df["point_time"])

        return df

    def get_historical_csv(
        self,
        start: Union[str, datetime],
        end: Union[str, datetime],
        region: str,
        signal_type: Optional[
            Literal["co2_moer", "co2_aoer", "health_damage"]
        ] = "co2_moer",
        model: Optional[Union[str, date]] = None,
    ):
        """
        Retrieves historical data from a specified start date to an end date and saves it as a CSV file.
        CSV naming scheme is like "CAISO_NORTH_co2_moer_2022-01-01_2022-01-07.csv"

        Args:
            start (Union[str, datetime]): The start date for retrieving historical data. It can be a string in the format "YYYY-MM-DD" or a datetime object.
            end (Union[str, datetime]): The end date for retrieving historical data. It can be a string in the format "YYYY-MM-DD" or a datetime object.
            region (str): The region for which historical data is requested.
            signal_type (Optional[Literal["co2_moer", "co2_aoer", "health_damage"]]): The type of signal for which historical data is requested. Default is "co2_moer".
            model (Optional[Union[str, date]]): The date of the model for which historical data is requested. It can be a string in the format "YYYY-MM-DD" or a date object. Default is None.

        Returns:
            None, results are saved to a csv file in the user's home directory.
        """
        df = self.get_historical_pandas(start, end, region, signal_type, model)

        out_dir = Path.home() / "watttime_historical_csvs"
        out_dir.mkdir(exist_ok=True)

        start, end = self._parse_dates(start, end)
        fp = out_dir / f"{region}_{signal_type}_{start.date()}_{end.date()}.csv"
        df.to_csv(fp, index=False)
        print(f"file written to {fp}")


class WattTimeMyAccess(WattTimeBase):
    def get_access_json(self) -> Dict:
        """
        Retrieves the my-access/ JSON from the API, which provides information on
        the signal_types, regions, endpoints, and models that you have access to.

        Returns:
            Dict: The access JSON as a dictionary.

        Raises:
            Exception: If the token is not valid.
        """
        if not self._is_token_valid():
            self._login()
        url = "{}/v3/my-access".format(self.url_base)
        headers = {"Authorization": "Bearer " + self.token}
        rsp = requests.get(url, headers=headers, verify=self.certificate_location)
        rsp.raise_for_status()
        return rsp.json()

    def get_access_pandas(self) -> pd.DataFrame:
        """
        Retrieves my-access data from a JSON source and returns it as a pandas DataFrame.

        Returns:
            pd.DataFrame: A DataFrame containing access data with the following columns:
                - signal_type: The type of signal.
                - region: The abbreviation of the region.
                - region_name: The full name of the region.
                - endpoint: The endpoint.
                - model: The date identifier of the model.
                - Any additional columns from the model_dict.
        """
        j = self.get_access_json()
        out = []
        for sig_dict in j["signal_types"]:
            for reg_dict in sig_dict["regions"]:
                for end_dict in reg_dict["endpoints"]:
                    for model_dict in end_dict["models"]:
                        out.append(
                            {
                                "signal_type": sig_dict["signal_type"],
                                "region": reg_dict["region"],
                                "region_name": reg_dict["region_full_name"],
                                "endpoint": end_dict["endpoint"],
                                **model_dict,
                            }
                        )

        out = pd.DataFrame(out)
        out = out.assign(
            data_start=pd.to_datetime(out["data_start"]),
            train_start=pd.to_datetime(out["train_start"]),
            train_end=pd.to_datetime(out["train_end"]),
        )

        return out


class WattTimeForecast(WattTimeBase):
    def get_forecast_json(
        self,
        region: str,
        signal_type: Optional[
            Literal["co2_moer", "co2_aoer", "health_damage"]
        ] = "co2_moer",
        model: Optional[Union[str, date]] = None,
        horizon_hours: int = 24,
    ) -> Dict:
        """
        Retrieves the most recent forecast data in JSON format based on the given region, signal type, and model date.
        This endpoint does not accept start and end as parameters, it only returns the most recent data!
        To access historical data, use the /v3/forecast/historical endpoint.
        https://docs.watttime.org/#tag/GET-Forecast/operation/get_historical_forecast_v3_forecast_historical_get

        Args:
            region (str): The region for which forecast data is requested.
            signal_type (str, optional): The type of signal to retrieve forecast data for. Defaults to "co2_moer".
                Valid options are "co2_moer", "co2_aoer", and "health_damage".
            model (str or date, optional): The date of the model version to use for the forecast data.
                If not provided, the most recent model version will be used.
            horizon_hours (int, optional): The number of hours to forecast. Defaults to 24. Minimum of 0 provides a "nowcast" created with the forecast, maximum of 72.

        Returns:
            List[dict]: A list of dictionaries representing the forecast data in JSON format.
        """
        if not self._is_token_valid():
            self._login()
        params = {
            "region": region,
            "signal_type": signal_type,
            "horizon_hours": horizon_hours,
        }

        # No model will default to the most recent model version available
        if model is not None:
            params["model"] = model

        url = "{}/v3/forecast".format(self.url_base)
        headers = {"Authorization": "Bearer " + self.token}
        rsp = requests.get(url, headers=headers, params=params, verify=self.certificate_location)
        rsp.raise_for_status()
        return rsp.json()

    def get_forecast_pandas(
        self,
        region: str,
        signal_type: Optional[
            Literal["co2_moer", "co2_aoer", "health_damage"]
        ] = "co2_moer",
        model: Optional[Union[str, date]] = None,
        include_meta: bool = False,
        horizon_hours: int = 24,
    ) -> pd.DataFrame:
        """
        Return a pd.DataFrame with point_time, and values.

        Args:
            See .get_forecast_json() for shared arguments.
            include_meta (bool, optional): adds additional columns to the output dataframe,
                containing the metadata information. Note that metadata is returned for each API response,
                not for each point_time.

        Returns:
            pd.DataFrame: _description_
        """
        j = self.get_forecast_json(region, signal_type, model, horizon_hours)
        return pd.json_normalize(
            j, record_path="data", meta=["meta"] if include_meta else []
        )

    def get_historical_forecast_json(
        self,
        start: Union[str, datetime],
        end: Union[str, datetime],
        region: str,
        signal_type: Optional[
            Literal["co2_moer", "co2_aoer", "health_damage"]
        ] = "co2_moer",
        model: Optional[Union[str, date]] = None,
        horizon_hours: int = 24,
    ) -> List[Dict[str, Any]]:
        """
        Retrieves the historical forecast data from the API as a list of dictionaries.

        Args:
            start (Union[str, datetime]): The start date of the historical forecast. Can be a string or a datetime object.
            end (Union[str, datetime]): The end date of the historical forecast. Can be a string or a datetime object.
            region (str): The region for which to retrieve the forecast data.
            signal_type (Optional[Literal["co2_moer", "co2_aoer", "health_damage"]]): The type of signal to retrieve. Defaults to "co2_moer".
            model (Optional[Union[str, date]]): The date of the model version to use. Defaults to None.
            horizon_hours (int, optional): The number of hours to forecast. Defaults to 24. Minimum of 0 provides a "nowcast" created with the forecast, maximum of 72.

        Returns:
            List[Dict[str, Any]]: A list of dictionaries representing the forecast data.

        Raises:
            Exception: If there is an API response error.
        """
        if not self._is_token_valid():
            self._login()
        url = "{}/v3/forecast/historical".format(self.url_base)
        headers = {"Authorization": "Bearer " + self.token}
        responses = []
        params = {
            "region": region,
            "signal_type": signal_type,
            "horizon_hours": horizon_hours,
        }

        start, end = self._parse_dates(start, end)
        chunks = self._get_chunks(start, end, chunk_size=timedelta(days=1))

        # No model will default to the most recent model version available
        if model is not None:
            params["model"] = model

        for c in chunks:
            params["start"], params["end"] = c
            rsp = requests.get(url, headers=headers, params=params, verify=self.certificate_location)
            try:
                rsp.raise_for_status()
                j = rsp.json()
                responses.append(j)
            except Exception as e:
                raise Exception(
                    f"\nAPI Response Error: {rsp.status_code}, {rsp.text} [{rsp.headers.get('x-request-id')}]"
                )

            if len(j["meta"]["warnings"]):
                print("\n", "Warnings Returned:", params, j["meta"])
            time.sleep(1)  # avoid rate limit

        return responses

    def get_historical_forecast_pandas(
        self,
        start: Union[str, datetime],
        end: Union[str, datetime],
        region: str,
        signal_type: Optional[
            Literal["co2_moer", "co2_aoer", "health_damage"]
        ] = "co2_moer",
        model: Optional[Union[str, date]] = None,
        horizon_hours: int = 24,
    ) -> pd.DataFrame:
        """
        Retrieves the historical forecast data as a pandas DataFrame.

        Args:
            start (Union[str, datetime]): The start date or datetime for the historical forecast.
            end (Union[str, datetime]): The end date or datetime for the historical forecast.
            region (str): The region for which the historical forecast data is retrieved.
            signal_type (Optional[Literal["co2_moer", "co2_aoer", "health_damage"]], optional):
                The type of signal for the historical forecast data. Defaults to "co2_moer".
            model (Optional[Union[str, date]], optional): The model date for the historical forecast data. Defaults to None.
            horizon_hours (int, optional): The number of hours to forecast. Defaults to 24. Minimum of 0 provides a "nowcast" created with the forecast, maximum of 72.

        Returns:
            pd.DataFrame: A pandas DataFrame containing the historical forecast data.
        """
        json_list = self.get_historical_forecast_json(
            start, end, region, signal_type, model, horizon_hours
        )
        out = pd.DataFrame()
        for json in json_list:
            for entry in json["data"]:
                _df = pd.json_normalize(entry, record_path=["forecast"])
                _df = _df.assign(generated_at=pd.to_datetime(entry["generated_at"]))
                out = pd.concat([out, _df])
        return out


class WattTimeMaps(WattTimeBase):
    def get_maps_json(
        self,
        signal_type: Optional[
            Literal["co2_moer", "co2_aoer", "health_damage"]
        ] = "co2_moer",
    ):
        """
        Retrieves JSON data for the maps API.

        Args:
            signal_type (Optional[str]): The type of signal to retrieve data for.
                Valid options are "co2_moer", "co2_aoer", and "health_damage".
                Defaults to "co2_moer".

        Returns:
            dict: The JSON response from the API.
        """
        if not self._is_token_valid():
            self._login()
        url = "{}/v3/maps".format(self.url_base)
        headers = {"Authorization": "Bearer " + self.token}
        params = {"signal_type": signal_type}
        rsp = requests.get(url, headers=headers, params=params, verify=self.certificate_location)
        rsp.raise_for_status()
        return rsp.json()<|MERGE_RESOLUTION|>--- conflicted
+++ resolved
@@ -165,11 +165,9 @@
             "longitude": str(longitude),
             "signal_type": signal_type,
         }
-<<<<<<< HEAD
+
         rsp = requests.get(url, headers=headers, params=params, verify=self.certificate_location)
         rsp.raise_for_status()
-=======
-        rsp = requests.get(url, headers=headers, params=params)
         if not rsp.ok:
             if rsp.status_code == 404:
                 # here we specifically cannot find a location that was provided
@@ -178,9 +176,6 @@
                 )
             else:
                 rsp.raise_for_status()
->>>>>>> ead00bfc
-        return rsp.json()
-
 
 class WattTimeHistorical(WattTimeBase):
     def get_historical_jsons(
